--- conflicted
+++ resolved
@@ -20,10 +20,7 @@
 
 class Config:
     API_TIMEOUT: int = 60
-<<<<<<< HEAD
-=======
     SEARCH_API_REQUESTS_PER_SECOND: int = 10
->>>>>>> 38fef3be
     SUPPRESS_AUTOCOMPLETE_WARNING: bool = False
     INPUT_ID_LIMIT: int = 5000
 
