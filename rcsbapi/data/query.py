import logging
import urllib.parse
import re
import time
from typing import Any, Union, List, Dict
import requests
from rcsbapi.data import SCHEMA

PDB_URL = "https://data.rcsb.org/graphql"
logger = logging.getLogger()
logging.basicConfig(level=logging.INFO, format="[%(levelname)s]: %(message)s")


class Query:

    def __init__(self, input_type: str, input_ids: Union[List[str], Dict[str, str], Dict[str, List[str]]], return_data_list: List[str]):
        input_id_limit = 200
        if isinstance(input_ids, list):
            if len(input_ids) > input_id_limit:
                logging.warning("More than %d input_ids. For a more readable response, reduce number of ids.", input_id_limit)
        if isinstance(input_ids, dict):
            for value in input_ids.values():
                if len(value) > input_id_limit:
                    logging.warning("More than %d input_ids. For a more readable response, reduce number of ids.", input_id_limit)
<<<<<<< HEAD
        self._input_ids = input_ids
        self._input_type = input_type
        self._return_data_list = return_data_list
        self._query = SCHEMA.construct_query(input_type=input_type, input_ids=input_ids, return_data_list=return_data_list)
        self._plural_input = False
=======
        self.__input_ids = input_ids
        self.__input_type = input_type
        self.__return_data_list = return_data_list
        self.__query = SCHEMA.construct_query(input_ids=input_ids, input_type=input_type, return_data_list=return_data_list)
        self.__plural_input = False
>>>>>>> 4ef18e5e
        if SCHEMA.root_dict[input_type][0]["kind"] == "LIST":
            self._plural_input = True
            if isinstance(input_ids, dict):
                self._input_ids_list: List[str] = input_ids[SCHEMA.root_dict[input_type][0]["name"]]
            if isinstance(input_ids, list):
                self._input_ids_list = input_ids
        self._response: Union [None, Dict[str, Any]]= None

    def get_input_ids(self) -> Union[List[str], Dict[str, List[str]], Dict[str, str]]:
        return self._input_ids

    def get_input_type(self) -> str:
        return self._input_type

    def get_return_data_list(self) -> List[str]:
        return self._return_data_list

    def get_query(self) -> str:
        return self._query

    def get_input_ids_list(self) -> Union[str, List[str], None]:
        try:
            return self._input_ids_list
        except AttributeError:
            return None

    def get_response(self) -> Union[None, Dict[str, Any]]:
        return self._response

    def get_editor_link(self) -> str:
        editor_base_link = PDB_URL + "/index.html?query="
        return editor_base_link + urllib.parse.quote(self._query)

    def exec(self) -> Dict[str, Any]:
        batch_size = 50
        if (self._plural_input is True) and (len(self._input_ids_list) > batch_size):
            batched_ids = self.batch_ids(batch_size)
            response_json: Dict[str, Any] = {}
            # count = 0
            for id_batch in batched_ids:
<<<<<<< HEAD
                query = re.sub(r"\[([^]]+)\]", f"{id_batch}".replace("\'", "\""), self._query)
=======
                query = re.sub(r"\[([^]]+)\]", f"{id_batch}".replace("'", '"'), self.__query)
>>>>>>> 4ef18e5e
                part_response = requests.post(headers={"Content-Type": "application/graphql"}, data=query, url=PDB_URL, timeout=10).json()
                self.parse_gql_error(part_response)
                time.sleep(0.2)
                if not response_json:
                    response_json = part_response
                else:
                    response_json = self.merge_response(response_json, part_response)
        else:
            response_json = requests.post(headers={"Content-Type": "application/graphql"}, data=self._query, url=PDB_URL, timeout=10).json()
            self.parse_gql_error(response_json)
        if "data" in response_json.keys():
            query_response = response_json["data"][self._input_type]
            if query_response is None:
                logging.warning("Input produced no results. Check that input ids are valid")
            if isinstance(query_response, list):
                if len(query_response) == 0:
                    logging.warning("Input produced no results. Check that input ids are valid")
        self._response = response_json
        return response_json

    def parse_gql_error(self, response_json: Dict[str, Any]):
        if "errors" in response_json.keys():
            error_msg_list: list[str] = []
            for error_dict in response_json["errors"]:
                error_msg_list.append(error_dict["message"])
                combined_error_msg: str = ""
                for i, error_msg in enumerate(error_msg_list):
                    combined_error_msg += f"{i+1}. {error_msg}\n"
                raise ValueError(f"{combined_error_msg}. Run <query object name>.get_editor_link() to get a link to GraphiQL editor with query")

    def batch_ids(self, batch_size: int) -> List[List[str]]:  # assumes that plural types have only one arg, which is true right now
        batched_ids: List[List[str]] = []
        i = 0
        while i < len(self._input_ids_list):
            count = 0
            batch_list: List[str] = []
            while count < batch_size and i < len(self._input_ids_list):
                batch_list.append(self._input_ids_list[i])
                count += 1
                i += 1
            if len(batch_list) > 0:
                batched_ids.append(batch_list)
        return batched_ids

    def merge_response(self, merge_into_response: Dict[str, Any], to_merge_response: Dict[str, Any]):
        combined_response = merge_into_response
        combined_response["data"][self._input_type] += to_merge_response["data"][self._input_type]
        return combined_response<|MERGE_RESOLUTION|>--- conflicted
+++ resolved
@@ -22,19 +22,11 @@
             for value in input_ids.values():
                 if len(value) > input_id_limit:
                     logging.warning("More than %d input_ids. For a more readable response, reduce number of ids.", input_id_limit)
-<<<<<<< HEAD
         self._input_ids = input_ids
         self._input_type = input_type
         self._return_data_list = return_data_list
         self._query = SCHEMA.construct_query(input_type=input_type, input_ids=input_ids, return_data_list=return_data_list)
         self._plural_input = False
-=======
-        self.__input_ids = input_ids
-        self.__input_type = input_type
-        self.__return_data_list = return_data_list
-        self.__query = SCHEMA.construct_query(input_ids=input_ids, input_type=input_type, return_data_list=return_data_list)
-        self.__plural_input = False
->>>>>>> 4ef18e5e
         if SCHEMA.root_dict[input_type][0]["kind"] == "LIST":
             self._plural_input = True
             if isinstance(input_ids, dict):
@@ -75,11 +67,7 @@
             response_json: Dict[str, Any] = {}
             # count = 0
             for id_batch in batched_ids:
-<<<<<<< HEAD
-                query = re.sub(r"\[([^]]+)\]", f"{id_batch}".replace("\'", "\""), self._query)
-=======
-                query = re.sub(r"\[([^]]+)\]", f"{id_batch}".replace("'", '"'), self.__query)
->>>>>>> 4ef18e5e
+                query = re.sub(r"\[([^]]+)\]", f"{id_batch}".replace("'", '"'), self._query)
                 part_response = requests.post(headers={"Content-Type": "application/graphql"}, data=query, url=PDB_URL, timeout=10).json()
                 self.parse_gql_error(part_response)
                 time.sleep(0.2)
