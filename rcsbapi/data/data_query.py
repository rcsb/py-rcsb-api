import logging
import urllib.parse
import re
import time
from typing import Any, Union, List, Dict, Optional, Tuple
import json
import requests
from tqdm import tqdm
from rcsbapi.data import DATA_SCHEMA
from ..config import config
from ..const import const

logger = logging.getLogger(__name__)


class DataQuery:
    """
    Class for Data API queries.
    """
    def __init__(
        self,
        input_type: str,
        input_ids: Union[List[str], Dict[str, str], Dict[str, List[str]]],
        return_data_list: List[str],
        add_rcsb_id: bool = True,
        suppress_autocomplete_warning: bool = False
    ):
        """
        Query object for Data API requests.

        Args:
            input_type (str): query input type
                (e.g., "entry", "polymer_entity_instance", etc.)
            input_ids (list or dict): list (or singular dict) of ids for which to request information
                (e.g., ["4HHB", "2LGI"])
            return_data_list (list): list of data to return (field names)
                (e.g., ["rcsb_id", "exptl.method"])
            add_rcsb_id (bool, optional): whether to automatically add <input_type>.rcsb_id to queries. Defaults to True.
        """
        suppress_autocomplete_warning = config.SUPPRESS_AUTOCOMPLETE_WARNING if config.SUPPRESS_AUTOCOMPLETE_WARNING else suppress_autocomplete_warning

        if not isinstance(input_ids, AllStructures):
            if isinstance(input_ids, list):
                if len(input_ids) > config.INPUT_ID_LIMIT:
                    logger.warning("More than %d input_ids. Query will be slower to complete.", config.INPUT_ID_LIMIT)
            if isinstance(input_ids, dict):
                for value in input_ids.values():
                    if len(value) > config.INPUT_ID_LIMIT:
                        logger.warning("More than %d input_ids. Query will be slower to complete.", config.INPUT_ID_LIMIT)

        self._input_type, self._input_ids = self._process_input_ids(input_type, input_ids)
        self._return_data_list = return_data_list
        self._query = DATA_SCHEMA.construct_query(
            input_type=self._input_type,
            input_ids=self._input_ids,
            return_data_list=return_data_list,
            add_rcsb_id=add_rcsb_id,
            suppress_autocomplete_warning=suppress_autocomplete_warning
        )
        """GraphQL query as a string"""
        self._response: Optional[Dict[str, Any]] = None
        """JSON response to query, will be assigned after executing"""

    def _process_input_ids(self, input_type: str, input_ids: Union[List[str], Dict[str, str], Dict[str, List[str]]]) -> Tuple[str, List[str]]:
        """Convert input_type to plural if possible.
        Set input_ids to be a list of ids.
        If using ALL_STRUCTURES, return the id list corresponding to the input type.

        Args:
            input_type (str): query input type
                (e.g., "entry", "polymer_entity_instance", etc.)
            input_ids (Union[List[str], Dict[str, str], Dict[str, List[str]]]): list/dict of ids to request information for

        Returns:
            Tuple[str, List[str]]: returns a tuple of converted input_type and list of input_ids
        """
        # If input_ids is ALL_STRUCTURES, return appropriate list of ids
        if isinstance(input_ids, AllStructures):
            new_input_ids = input_ids.get_all_ids(input_type)
            return (input_type, new_input_ids)

        # Convert _input_type to plural if applicable
        converted = False
        if DATA_SCHEMA._root_dict[input_type][0]["kind"] != "LIST":
            plural_type = const.SINGULAR_TO_PLURAL[input_type]
            if plural_type:
                input_type = plural_type
                converted = True

        # Set _input_ids
        if isinstance(input_ids, dict):
            if converted:
                # If converted and input_ids is a dict, join into PDB id format
                if isinstance(input_ids, dict):
                    join_id = ""
                    for k, v in input_ids.items():
                        assert isinstance(v, str)  # for mypy
                        if k in const.ID_TO_SEPARATOR:
                            join_id += const.ID_TO_SEPARATOR[k] + v
                        else:
                            join_id += v

                    input_ids = [join_id]

            else:
                # If not converted, retrieve id list from dictionary
                input_ids = list(input_ids[DATA_SCHEMA._root_dict[input_type][0]["name"]])

        # Make all input_ids uppercase
        input_ids = [id.upper() for id in input_ids]

        assert isinstance(input_ids, list)
        return (input_type, input_ids)

    def get_input_ids(self) -> List[str]:
        """get input_ids used to make query

        Returns:
            Union[List[str], Dict[str, List[str]], Dict[str, str]]: input id list or dictionary
        """
        return self._input_ids

    def get_input_type(self) -> str:
        """get input_type used to make query

        Returns:
            str: input_type
                (e.g., "entry", "polymer_entity_instance", etc.)
        """
        return self._input_type

    def get_return_data_list(self) -> List[str]:
        """get return_data_list used to make query

        Returns:
            List[str]: return_data_list
                (e.g., ["rcsb_id", "exptl.method"])
        """
        return self._return_data_list

    def get_query(self) -> str:
        """get GraphQL query

        Returns:
            str: query in GraphQL syntax
        """
        return self._query

    def get_response(self) -> Union[None, Dict[str, Any]]:
        """get JSON response to executed query

        Returns:
            Dict[str, Any]: JSON object
        """
        return self._response

    def get_editor_link(self) -> str:
        """get url to interactive GraphiQL editor

        Returns:
            str: GraphiQL url
        """
        editor_base_link = str(const.DATA_API_ENDPOINT) + "/index.html?query="
        return editor_base_link + urllib.parse.quote(self._query)

    def exec(self, batch_size: int = 5000, progress_bar: bool = False) -> Dict[str, Any]:
        """POST a GraphQL query and get response

        Returns:
            Dict[str, Any]: JSON object
        """
        if len(self._input_ids) > batch_size:
<<<<<<< HEAD
            batched_ids = self._batch_ids(batch_size)
            response_json: Dict[str, Any] = {}
            for id_batch in batched_ids:
                query = re.sub(r"\[([^]]+)\]", f"{id_batch}".replace("'", '"'), self._query)
                part_response = requests.post(
                    headers={"Content-Type": "application/graphql"},
                    data=query,
                    url=const.DATA_API_ENDPOINT,
                    timeout=config.API_TIMEOUT
                ).json()
                self._parse_gql_error(part_response)
                time.sleep(0.2)
                if not response_json:
                    response_json = part_response
                else:
                    response_json = self._merge_response(response_json, part_response)
=======
            batched_ids: Union[List[List[str]], tqdm] = self._batch_ids(batch_size)
>>>>>>> 38fef3be
        else:
            batched_ids = [self._input_ids]
        response_json: Dict[str, Any] = {}

        if progress_bar is True:
            batched_ids = tqdm(batched_ids)

        for id_batch in batched_ids:
            query = re.sub(r"\[([^]]+)\]", f"{id_batch}".replace("'", '"'), self._query)
            part_response = requests.post(
                headers={"Content-Type": "application/graphql"},
                data=query,
                url=const.DATA_API_ENDPOINT,
                timeout=config.API_TIMEOUT
            ).json()
            self._parse_gql_error(part_response)
            time.sleep(0.2)
            if not response_json:
                response_json = part_response
            else:
                response_json = self._merge_response(response_json, part_response)

        if "data" in response_json.keys():
            query_response = response_json["data"][self._input_type]
            if query_response is None:
                logger.warning("Input produced no results. Check that input ids are valid")
            if isinstance(query_response, list):
                if len(query_response) == 0:
                    logger.warning("Input produced no results. Check that input ids are valid")
        self._response = response_json
        return response_json

    def _parse_gql_error(self, response_json: Dict[str, Any]) -> None:
        if "errors" in response_json.keys():
            error_msg_list: list[str] = []
            for error_dict in response_json["errors"]:
                error_msg_list.append(error_dict["message"])
                combined_error_msg: str = ""
                for i, error_msg in enumerate(error_msg_list):
                    combined_error_msg += f"{i+1}. {error_msg}\n"
                raise ValueError(f"{combined_error_msg}. Run <query object name>.get_editor_link() to get a link to GraphiQL editor with query")

    def _batch_ids(self, batch_size: int) -> List[List[str]]:  # assumes that plural types have only one arg, which is true right now
        """split queries with large numbers of input_ids into smaller batches

        Args:
            batch_size (int): max size of batches

        Returns:
            List[List[str]]: nested list where each list is a batch of ids
        """
        batched_ids: List[List[str]] = []
        i = 0
        while i < len(self._input_ids):
            count = 0
            batch_list: List[str] = []
            while count < batch_size and i < len(self._input_ids):
                batch_list.append(self._input_ids[i])
                count += 1
                i += 1
            if len(batch_list) > 0:
                batched_ids.append(batch_list)
        return batched_ids

    def _merge_response(self, merge_into_response: Dict[str, Any], to_merge_response: Dict[str, Any]) ->  Dict[str, Any]:
        """merge two JSON responses. Used after batching ids to merge responses from each batch.

        Args:
            merge_into_response (Dict[str, Any])
            to_merge_response (Dict[str, Any])

        Returns:
            Dict : merged JSON response, formatted as if it was one request
        """
        combined_response = merge_into_response
        combined_response["data"][self._input_type] += to_merge_response["data"][self._input_type]
        return combined_response


class AllStructures:
    """Class for representing all structures of different `input_types`
    """
    def __init__(self):
        """initialize AllStructures object
        """
        self.ALL_STRUCTURES = self.reload()

    def reload(self) -> dict[str, List[str]]:
        """Build dictionary of IDs based on endpoints defined in const

        Returns:
            dict[str, List[str]]: ALL_STRUCTURES object
        """
        ALL_STRUCTURES = {}
        for input_type, endpoints in const.INPUT_TYPE_TO_ALL_STRUCTURES_ENDPOINT.items():
            all_ids: List[str] = []
            for endpoint in endpoints:
                response = requests.get(endpoint, timeout=60)
                if response.status_code == 200:
                    all_ids.extend(json.loads(response.text))
                else:
                    response.raise_for_status()
                ALL_STRUCTURES[input_type] = all_ids

        return ALL_STRUCTURES

    def get_all_ids(self, input_type: str) -> List[str]:
        """Get all ids of a certain `input_type`

        Args:
            input_type (str): `input_type` string

        Raises:
            ValueError: raise an error if the `input_type` isn't in ALL_STRUCTURES

        Returns:
            List[str]: list of IDS of specified `input_type`
        """
        if input_type in self.ALL_STRUCTURES:
            return self.ALL_STRUCTURES[input_type]
        else:
            raise ValueError(f"ALL_STRUCTURES is not yet available for input_type {input_type}")<|MERGE_RESOLUTION|>--- conflicted
+++ resolved
@@ -170,26 +170,7 @@
             Dict[str, Any]: JSON object
         """
         if len(self._input_ids) > batch_size:
-<<<<<<< HEAD
-            batched_ids = self._batch_ids(batch_size)
-            response_json: Dict[str, Any] = {}
-            for id_batch in batched_ids:
-                query = re.sub(r"\[([^]]+)\]", f"{id_batch}".replace("'", '"'), self._query)
-                part_response = requests.post(
-                    headers={"Content-Type": "application/graphql"},
-                    data=query,
-                    url=const.DATA_API_ENDPOINT,
-                    timeout=config.API_TIMEOUT
-                ).json()
-                self._parse_gql_error(part_response)
-                time.sleep(0.2)
-                if not response_json:
-                    response_json = part_response
-                else:
-                    response_json = self._merge_response(response_json, part_response)
-=======
             batched_ids: Union[List[List[str]], tqdm] = self._batch_ids(batch_size)
->>>>>>> 38fef3be
         else:
             batched_ids = [self._input_ids]
         response_json: Dict[str, Any] = {}
