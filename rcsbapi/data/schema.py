import re
import logging
from typing import List, Dict, Union, Any
import json
import os
import requests
import networkx as nx
from graphql import validate, parse, build_client_schema

use_networkx: bool = False
try:
    import rustworkx as rx
    logging.info("Using  rustworkx")
except ImportError:
    use_networkx = True

PDB_URL: str = "https://data.rcsb.org/graphql"


class FieldNode:

    def __init__(self, kind, node_type, name):
        self.name = name
        self.redundant = False
        self.kind = kind
        self.of_kind = None
        self.type = node_type
        self.index = None

    def __str__(self):
        return f"Field Object name: {self.name}, Kind: {self.kind}, Type: {self.type}, Index if set: {self.index}"

    def set_index(self, index: int):
        self.index = index

    def set_of_kind(self, of_kind: str):
        self.of_kind = of_kind


class TypeNode:

    def __init__(self, name: str):
        self.name = name
        self.index = None
        self.field_list = None

    def set_index(self, index):
        self.index = index

    def set_field_list(self, field_list: Union[None,List[FieldNode]]):
        self.field_list = field_list


class Schema:
    def __init__(self):
        self.pdb_url = PDB_URL
        self.use_networkx = use_networkx
        self.schema_graph = None
        self.type_to_idx_dict = {}
        self.field_to_idx_dict = {}
<<<<<<< HEAD
=======
        self.edge_index_dict = {}
>>>>>>> e4c4b5ba
        self.type_fields_dict = {}
        self.temp = {}
        self.seen_names = set()
        self.name_description_dict = {}
        self.field_names_list = []
        self.root_introspection = self.request_root_types(PDB_URL)
        self.root_dict = {}
        self.schema = self.fetch_schema(self.pdb_url)
        self.client_schema = build_client_schema(self.schema['data'])

        if use_networkx:
            self.schema_graph = nx.DiGraph()
        else:
            self.schema_graph = rx.PyDiGraph()

        self.extract_name_description(self.schema)
        self.construct_root_dict(self.pdb_url)
        self.construct_type_dict(self.schema, self.type_fields_dict)
        self.construct_name_list()
        self.recurse_build_schema(self.schema_graph, "Query")
        self.make_field_to_idx()
        self.apply_weights(["CoreAssembly"], 2)

    def request_root_types(self, pdb_url) -> Dict:
        root_query = """
        query IntrospectionQuery{
        __schema{
            queryType{
            fields{
                name
                args{
                name
                description
                type{
                    ofType{
                    name
                    kind
                    ofType{
                        kind
                        name
                        ofType{
                        name
                        kind
                        }
                    }
                    }
                }
                }
            }
            }
        }
        }
        """
        response = requests.post(headers={"Content-Type": "application/graphql"}, data=root_query, url=pdb_url, timeout=10)
        return response.json()

    def construct_root_dict(self, url: str) -> Dict[str, str]:
        response = self.root_introspection
        root_fields_list = response["data"]["__schema"]["queryType"]["fields"]
        for name_arg_dict in root_fields_list:
            root_name = name_arg_dict["name"]
            arg_dict_list = name_arg_dict["args"]
            for arg_dict in arg_dict_list:
                arg_name = arg_dict["name"]
                arg_description = arg_dict["description"]
                arg_kind = arg_dict["type"]["ofType"]["kind"]
                arg_type = self.find_type_name(arg_dict["type"]["ofType"])
                if root_name not in self.root_dict.keys():
                    self.root_dict[root_name] = []
                self.root_dict[root_name].append({"name": arg_name, "description": arg_description, "kind": arg_kind, "type": arg_type})
        return self.root_dict

    def fetch_schema(self, url: str) -> Dict[str, str]:
        query = """
            query IntrospectionQuery {
            __schema {

                queryType { name }
                types {
                ...FullType
                }
                directives {
                name
                description

                locations
                args {
                    ...InputValue
                }
                }
            }
            }

            fragment FullType on __Type {
            kind
            name
            description

            fields(includeDeprecated: true) {
                name
                description
                args {
                ...InputValue
                }
                type {
                ...TypeRef
                }
                isDeprecated
                deprecationReason
            }
            inputFields {
                ...InputValue
            }
            interfaces {
                ...TypeRef
            }
            enumValues(includeDeprecated: true) {
                name
                description
                isDeprecated
                deprecationReason
            }
            possibleTypes {
                ...TypeRef
            }
            }

            fragment InputValue on __InputValue {
            name
            description
            type { ...TypeRef }
            defaultValue


            }

            fragment TypeRef on __Type {
            kind
            name
            ofType {
                kind
                name
                ofType {
                kind
                name
                ofType {
                    kind
                    name
                    ofType {
                    kind
                    name
                    ofType {
                        kind
                        name
                        ofType {
                        kind
                        name
                        ofType {
                            kind
                            name
                        }
                        }
                    }
                    }
                }
                }
            }
            }
        """
        schema_response = requests.post(headers={"Content-Type": "application/graphql"}, data=query, url=url, timeout=10)
        if schema_response.status_code == 200:
            return schema_response.json()
        else:
            logging.info("Loading data schema from file")
            current_dir = os.path.dirname(os.path.abspath(__file__))
            json_file_path = os.path.join(current_dir, '../', 'resources', 'data_api_schema.json')
            with open(json_file_path, 'r', encoding="utf-8") as schema_file:
                return json.load(schema_file)

    def construct_type_dict(self, schema:Dict, type_fields_dict:Dict) -> Dict[str, Dict[str, Dict[str, str]]]:
        all_types_dict = schema["data"]["__schema"]["types"]
        for each_type_dict in all_types_dict:
            type_name = str(each_type_dict["name"])
            fields = each_type_dict["fields"]
            field_dict = {}
            if fields is not None:
                for field in fields:
                    field_dict[str(field["name"])] = dict(field["type"])
            type_fields_dict[type_name] = field_dict
        return type_fields_dict

    def construct_name_list(self) -> None:
        for type_name in self.type_fields_dict.keys():
            if "__" not in type_name:  # doesn't look through dunder methods because those are not added to the schema
                for field_name in self.type_fields_dict[type_name].keys():
                    self.field_names_list.append(field_name)

    def make_type_subgraph(self, type_name) -> TypeNode:
        field_name_list = self.type_fields_dict[type_name].keys()
        field_node_list = []
        type_node = self.make_type_node(type_name)
        for field_name in field_name_list:
            parent_type_name = type_name
            field_node = self.make_field_node(parent_type_name, field_name)
            field_node_list.append(field_node)
        type_node.set_field_list(field_node_list)
        return type_node

    def recurse_build_schema(self, schema_graph: Union[nx.DiGraph, rx.PyDiGraph], type_name:str) -> None:
        type_node = self.make_type_subgraph(type_name)
        for field_node in type_node.field_list:
            if field_node.kind == "SCALAR" or field_node.of_kind == "SCALAR":
                continue
            else:
                type_name = field_node.type
                if type_name in self.type_to_idx_dict.keys():
                    type_index = self.type_to_idx_dict[type_name]
                    if use_networkx:
                        schema_graph.add_edge(field_node.index, type_index, 1)
                    else:
                        schema_graph.add_edge(field_node.index, type_index, 1)
                else:
                    self.recurse_build_schema(schema_graph, type_name)
                    type_index = self.type_to_idx_dict[type_name]
                    if self.use_networkx:
                        schema_graph.add_edge(field_node.index, type_index, 1)
                    else:
                        schema_graph.add_edge(field_node.index, type_index, 1)

    def apply_weights(self, root_type_list: List[str], weight: int) -> None:  # applies weight in all edges from a root TypeNode to FieldNodes
        for root_type in root_type_list:
            node_idx = self.type_to_idx_dict[root_type]
            if use_networkx is False:
                out_edge_list = self.schema_graph.incident_edges(node_idx)
                for edge_idx in out_edge_list:
                    self.schema_graph.update_edge_by_index(edge_idx, weight)
            else:
                out_edge_list = self.schema_graph.edges(node_idx)
                nx.set_edge_attributes(self.schema_graph, {edge_tuple: {"weight": weight} for edge_tuple in out_edge_list})

    def make_type_node(self, type_name: str) -> TypeNode:
        type_node = TypeNode(type_name)
        if self.use_networkx:
            index = len(self.schema_graph.nodes)
            self.schema_graph.add_node(index, type_node=type_node)
        else:
            index = self.schema_graph.add_node(type_node)
        self.type_to_idx_dict[type_name] = index
        type_node.set_index(index)
        return type_node

    def find_kind(self, field_dict: Dict) -> str:
        if field_dict["name"] is not None:
            return field_dict["kind"]
        else:
            return self.find_kind(field_dict["ofType"])

    def find_type_name(self, field_dict: Dict) -> str:
        if field_dict["name"] is not None:
            return field_dict["name"]
        else:
            return self.find_type_name(field_dict["ofType"])

    def make_field_node(self, parent_type: str, field_name: str) -> FieldNode:
        kind = self.type_fields_dict[parent_type][field_name]["kind"]
        field_type_dict: Dict = self.type_fields_dict[parent_type][field_name]
        return_type = self.find_type_name(field_type_dict)
        field_node = FieldNode(kind, return_type, field_name)
        assert field_node.type is not None
        if kind == "LIST" or kind == "NON_NULL":
            of_kind = self.find_kind(field_type_dict)
            field_node.set_of_kind(of_kind)
        parent_type_index = self.type_to_idx_dict[parent_type]
        if self.use_networkx:
            index = len(self.schema_graph.nodes)
            self.schema_graph.add_node(index, field_node=field_node)
            self.schema_graph.add_edge(parent_type_index, index, weight=1)
        else:
            if field_node.kind == "SCALAR" or field_node.of_kind == "SCALAR":
                index = self.schema_graph.add_child(parent_type_index, field_node, 1)
            else:
                index = self.schema_graph.add_child(parent_type_index, field_node, 1)
        if self.field_names_list.count(field_name) > 1:
            field_node.redundant = True
        field_node.set_index(index)

        if field_name not in self.temp.keys():
            self.temp[field_name] = [field_node.index]
        else:
            self.temp[field_name].append(field_node.index)

        return field_node

    def make_field_to_idx(self) -> None:
        for node in self.schema_graph.nodes():
            if isinstance(node, FieldNode):
                if node.redundant == True:
                    parent_list = list(self.schema_graph.predecessor_indices(node.index))
                    assert len(parent_list) == 1
                    parent_type_index = parent_list[0]
                    predecessor_fields = self.schema_graph.predecessors(parent_type_index)
                    for pred_field in predecessor_fields:
                        if f"{pred_field.name}.{node.name}" not in self.field_to_idx_dict.keys():
                            self.field_to_idx_dict[f"{pred_field.name}.{node.name}"] = node.index
                else:
                    self.field_to_idx_dict[node.name] = node.index
<<<<<<< HEAD
=======
            else:
                self.field_to_idx_dict[node.name] = node.index
>>>>>>> e4c4b5ba

    def verify_unique_field(self, return_data_name: str) -> Union[bool, None]:
        node_index_names = list(self.field_to_idx_dict.keys())
        split_data_name = return_data_name.split(".")
        if len(split_data_name) == 1:
            field_name = split_data_name[0]
            name_count = self.field_names_list.count(field_name)
        else:
            name_count = node_index_names.count(return_data_name)
        if name_count == 1:
            return True
        if name_count > 1:
            return False
        return None

    def get_unique_fields(self, return_data_name: str) -> List[str]:
        return_data_name = return_data_name.lower()
        valid_field_list: List[str] = []
        for name, idx in self.field_to_idx_dict.items():
            if isinstance(self.schema_graph[idx], FieldNode):
                if self.schema_graph[idx].redundant is True:
                    if name.split(".")[1].lower() == return_data_name:
                        valid_field_list.append(name)
        return valid_field_list

    def get_input_id_dict(self, input_type: str) -> Dict[str, str]:
        if input_type not in self.root_dict.keys():
            raise ValueError("Not a valid input_type, no available input_id dictionary")
        root_dict_entry = self.root_dict[input_type]
        input_dict = {}
        for arg in root_dict_entry:
            name = arg["name"]
            description = arg["description"]
            if (len(root_dict_entry) == 1) and root_dict_entry[0]["name"] == "entry_id":
                description = "ID"
            input_dict[name] = description
        return input_dict

    def recurse_fields(self, fields:Dict[Any, Any], field_map:Dict[Any, Any], indent=2) -> None:
        query_str = ""
        for field, value in fields.items():
            mapped_path = field_map.get(field, [field])
            mapped_path = mapped_path[:mapped_path.index(field) + 1]  # Only take the path up to the field itself
            for idx, subfield in enumerate(mapped_path):
                query_str += " " * indent + subfield
                if idx < len(mapped_path) - 1 or (isinstance(value, list) and value):
                    query_str += "{\n"
                else:
                    query_str += "\n"
                indent += 2 if idx == 0 else 0
            if isinstance(value, list):
                if value:  # Only recurse if the list is not empty
                    for item in value:
                        if isinstance(item, dict):
                            query_str += self.recurse_fields(item, field_map, indent + 2)
                        else:
                            query_str += " " * (indent + 2) + item + "\n"
            else:
                query_str += " " * (indent + 2) + value + "\n"
            for idx, subfield in enumerate(mapped_path):
                if idx < len(mapped_path) - 1 or (isinstance(value, list) and value):
                    query_str += " " * indent + "}\n"
        return query_str

    def construct_query(self, input_ids: Union[Dict[str, str], List[str]], input_type: str, return_data_list: List[str]) -> str:
        if not (isinstance(input_ids, dict) or isinstance(input_ids, list)):
            raise ValueError("input_ids must be dictionary or list")
        if input_type not in self.root_dict.keys():
            raise ValueError(f"Unknown input type: {input_type}")
        for return_field in return_data_list:
            if self.verify_unique_field(return_field) is True:
                continue
            if self.verify_unique_field(return_field) is False:
                raise ValueError(
                    f"\"{return_field}\" exists, but is not a unique field, must specify further. To find valid fields with this name, run: get_unique_fields(\"{return_field}\")")
        if use_networkx:
            query = self.__construct_query_networkx(input_ids, input_type, return_data_list)
        else:
            query = self.__construct_query_rustworkx(input_ids, input_type, return_data_list)
        validation_error_list = validate(self.client_schema, parse(query))
        if not validation_error_list:
            return query
        else:
            raise ValueError(validation_error_list)

    def get_descendant_fields(self, schema_graph:Union[nx.DiGraph,rx.PyDiGraph], node:int, visited=None) ->  Union[List[Union[str, Dict]],Union[str, Dict]]:
        if visited is None:
            visited = set()

        result: List[Union[str, Dict]] = []
        children = list(schema_graph.neighbors(node))

        for child in children:
            if child in visited:
                continue
            visited.add(child)

            child_data = schema_graph[child]
            if isinstance(child_data, FieldNode):
                child_descendants = self.get_descendant_fields(schema_graph, child, visited)
                if child_descendants:
                    result.append({child_data.name: child_descendants})
                else:
                    result.append(child_data.name)
            elif isinstance(child_data, TypeNode):
                type_descendants = self.get_descendant_fields(schema_graph, child, visited)
                if type_descendants:
                    result.extend(type_descendants)
                else:
                    result.append(child_data.name)

        if len(result) == 1:
            return result[0]
        return result

    def extract_name_description(self, schema_part:Dict, parent_name="") -> None:
        if isinstance(schema_part, dict):
            if 'name' in schema_part and 'description' in schema_part:
                name = schema_part['name']
                description = schema_part['description']
                if name in self.seen_names:
                    if parent_name:
                        name = f"{parent_name}.{name}"
                else:
                    self.seen_names.add(name)
                self.name_description_dict[name] = description
            for key, value in schema_part.items():
                new_parent_name = schema_part['name'] if key == 'fields' else parent_name
                self.extract_name_description(value, new_parent_name)
        elif isinstance(schema_part, list):
            for item in schema_part:
                self.extract_name_description(item, parent_name)

    def find_field_names(self, search_string:str) -> Dict[str,str]:
        if not isinstance(search_string, str):
            raise ValueError(f"Please input a string instead of {type(search_string)}")
        field_names = [key for key in self.name_description_dict if search_string.lower() in key.lower()]
        if not field_names:
            raise ValueError(f"No fields found matching '{search_string}'")
        name_description = {name: self.name_description_dict[name] for name in field_names if name in self.name_description_dict}
        return name_description

    def regex_checks(self, input_dict: Dict, input_ids:List[str], attr_list:List[Dict], input_type:str) -> Union[Dict[str,str]]:
        plural_types = [key for key, value in self.root_dict.items() for item in value if item["kind"] == "LIST"]
        entities = ["polymer_entities", "branched_entities", "nonpolymer_entities", "nonpolymer_entity", "polymer_entity", "branched_entity"]
        instances = [
            "polymer_entity_instances",
            "branched_entity_instances",
            "nonpolymer_entity_instances",
            "polymer_entity_instance",
            "nonpolymer_entity_instance",
            "branched_entity_instance"
        ]

        for single_id in input_ids:
            if re.match(r"^(MA|AF)_.*_[0-9]+$", single_id) and input_type in entities:
                attr_name = [single_id["name"] for single_id in attr_list]
                if len(input_ids) == 1:
                    input_dict["entry_id"] = str(re.findall(r"^[^_]*_[^_]*", input_ids[0])[0])
                    input_dict["entity_id"] = str(re.findall(r"^(?:[^_]*_){2}(.*)", input_ids[0])[0])
            elif (re.match(r"^(MA|AF)_.*\.[A-Z]$", single_id) or re.match(r"^[1-9][A-Z]{3}\.[A-Z]$", single_id)) and input_type in instances:
                attr_name = [single_id["name"] for single_id in attr_list]
                if len(input_ids) == 1:
                    input_dict["entry_id"] = str(re.findall(r"^[^.]+", input_ids[0])[0])
                    input_dict["asym_id"] = str(re.findall(r"(?<=\.).*", input_ids[0])[0])
            elif (re.match(r"^(MA|AF)_.*-[0-9]+$", single_id) or re.match(r"^[1-9][A-Z]{3}-[0-9]+$", single_id)) and input_type in ["assemblies", "assembly"]:
                attr_name = [single_id["name"] for single_id in attr_list]
                if len(input_ids) == 1:
                    input_dict["entry_id"] = str(re.findall(r"^[^-]+", input_ids[0])[0])
                    input_dict["assembly_id"] = str(re.findall(r"[^-]+$", input_ids[0])[0])
            elif (re.match(r"^(MA|AF)_.*-[0-9]+\.[0-9]+$", single_id) or re.match(r"^[1-9][A-Z]{3}-[0-9]+\.[0-9]+$", single_id)) and input_type in ["interfaces", "interface"]:
                attr_name = [single_id["name"] for single_id in attr_list]
                if len(input_ids) == 1:
                    input_dict["entry_id"] = str(re.findall(r"^[^-]+", input_ids[0])[0])
                    input_dict["assembly_id"] = str(re.findall(r"-(.*)\.", input_ids[0])[0])
                    input_dict["interface_id"] = str(re.findall(r"[^.]+$", input_ids[0])[0])
            elif (re.match(r"^(MA|AF)_[A-Za-z0-9]*$", single_id) or re.match(r"^[A-Z0-9]{4}$", single_id)) and input_type in ["entries", "entry"]:
                attr_name = [single_id["name"] for single_id in attr_list]
                if len(input_ids) == 1:
                    input_dict["entry_id"] = str(input_ids[0])
            elif re.match(r"^\d{1}[A-Za-z]{3}_\d{1}$", single_id) and input_type in entities:
                attr_name = [single_id["name"] for single_id in attr_list]
                if len(input_ids) == 1:
                    input_dict["entry_id"] = str(re.findall(r"^[^_]+", input_ids[0])[0])
                    input_dict["entity_id"] = str(re.findall(r"[^_]+$", input_ids[0])[0])
            else:
                raise ValueError(f"Invalid ID format for {input_type}: {single_id}")
            for attr in attr_name:
                # print("attr: ", attr)
                if attr not in input_dict:
                    input_dict[attr] = []
                if input_type in plural_types:
                    input_dict[attr].append(single_id)
        return input_dict

    def __construct_query_networkx(self, input_ids: Union[Dict[str, str], List[str]], input_type: str, return_data_list: List[str]) -> str:  # incomplete function
        input_ids = [input_ids] if isinstance(input_ids, str) else input_ids
        # query_name = input_type
        # attr_list = self.root_dict[input_type]
        # attr_name = [id["name"] for id in attr_list]
        # field_names = {}
        # start_node_index = None
        for node in self.schema_graph.nodes():
            node_data = self.schema_graph.nodes[node]
            if node_data.get("name") == input_type:
                # start_node_index = node_data.get("index")
                # start_node_name = node_data.get("name")
                # start_node_type = node_data.get("type")
                break
        target_node_indices = []
        for return_data in return_data_list:
            for node, node_data in self.schema_graph.nodes(data=True):
                if isinstance(node_data, dict) and node_data.get("name") == return_data:
                    target_node_indices.append(node_data.get("index"))
                    break
        # all_paths = {target_node: nx.shortest_path(self.schema_graph, start_node_index, target_node) for target_node in target_node_indices}
        query = "query"
        return query

    def __construct_query_rustworkx(self, input_ids: Union[Dict[str, str], List[str]], input_type: str, return_data_list: List[str]) -> str:
        # return_data_name = [name.split('.')[-1] for name in return_data_list]
        attr_list = self.root_dict[input_type]
        attr_name = [id["name"] for id in attr_list]
<<<<<<< HEAD
=======
        unknown_return_list = [item for item in return_data_list if item not in self.field_to_idx_dict]
        if unknown_return_list:
            raise ValueError(f"Unknown item in return_data_list: {unknown_return_list}")
>>>>>>> e4c4b5ba
        input_dict = {}
        if isinstance(input_ids, Dict):
            input_dict = input_ids
            if not all(key in attr_name for key in input_dict.keys()):
                raise ValueError(f"Input IDs keys do not match attribute names: {input_dict.keys()} vs {attr_name}")
            missing_keys = [key_arg for key_arg in attr_name if key_arg not in input_dict]
            if len(missing_keys) > 0:
                raise ValueError(f"Missing input_id dictionary keys: {missing_keys}. Find input_id keys and descriptions by running SCHEMA.get_input_id_dict(\"{input_type}\")")
            attr_kind = {attr["name"]: attr["kind"] for attr in attr_list}
            for key, value in input_dict.items():
                if attr_kind[key] == "SCALAR":
                    if not isinstance(value, str):
                        raise ValueError(f"Input ID for {key} should be a single string")
                elif attr_kind[key] == "LIST":
                    if not isinstance(value, list):
                        raise ValueError(f"Input ID for {key} should be a list of strings")
                    if not all(isinstance(item, str) for item in value):
                        raise ValueError(f"Input ID for {key} should be a list of strings")

        if isinstance(input_ids, List):
            input_dict = self.regex_checks(input_dict, input_ids, attr_list, input_type)

        field_names: Dict[Any, Any] = {}

        start_node_index = None
        for node in self.schema_graph.node_indices():
            node_data = self.schema_graph[node]
            if node_data.name == input_type:
                start_node_index = node_data.index
                # start_node_name = node_data.name
                # sart_node_type = node_data.type
                break

        target_node_indices = []
        for return_data in return_data_list:
            node_index = self.field_to_idx_dict[return_data]
            node_data = self.schema_graph[node_index]
            if isinstance(node_data, FieldNode):
                # TODO: Add case where there is dot notation
                target_node_indices.append(node_data.index)
            #TODO: add else

        # Get all shortest paths from the start node to each target node
        all_paths = {target_node: rx.digraph_all_shortest_paths(self.schema_graph, start_node_index, target_node, weight_fn=lambda edge: edge) for target_node in target_node_indices}
        for return_data in return_data_list:
            if any(not value for value in all_paths.values()):
                raise ValueError(f"You can't access {return_data} from input type {input_type}")
        final_fields = {}

        for target_node in target_node_indices:
            target_data = self.schema_graph[target_node]
            if isinstance(target_data, FieldNode):
                final_fields[target_data.name] = self.get_descendant_fields(self.schema_graph, target_node)

        for target_node in target_node_indices:
            node_data = self.schema_graph[target_node]
            if isinstance(node_data, FieldNode):
                target_node_name = node_data.name
                field_names[target_node_name] = []
            for each_path in all_paths[target_node]:
                skip_first = True
                for node in each_path:
                    node_data = self.schema_graph[node]
                    if isinstance(node_data, FieldNode):
                        if skip_first:
                            skip_first = False
                            continue
                        field_node_name = node_data.name
                        field_names[target_node_name].append(field_node_name)
        query = "{ " + input_type + "("

        for i, attr in enumerate(attr_name):
            if isinstance(input_dict[attr], list):
                query += attr + ': ["' + '", "'.join(input_dict[attr]) + '"]'
            else:
                query += attr + ': "' + input_dict[attr] + '"'
            if i < len(attr_name) - 1:
                query += ", "
        query += ") {\n"
        query += self.recurse_fields(final_fields, field_names)
        query += " " + "}\n}\n"
        return query
<<<<<<< HEAD

    # def parse_dot_path(self, dot_path:str) -> List[int]:
    #     path: List[int] = []
    #     path_list = dot_path.split(".")
    #     if len(path_list) == 1:
    #         if path_list[0] in self.temp.keys():
    #             possible_idxs = self.temp[path_list[0]]
    #             if len(possible_idxs) == 1:
    #                 path = possible_idxs
    #             if len(possible_idxs) > 1:
    #                 raise ValueError(
    #                 f"PARSEDOT: \"{path_list[0]}\" exists, but is not a unique field, must specify further. To find valid fields with this name, run: get_unique_fields(\"{path_list[0]}\")")
    #         else:
    #             raise ValueError(f"\"{path_list[0]}\" not found. To search for valid fields, run find_field_names(<search term>)")
    #     else:
    #         for i, node_name in enumerate(path_list):
    #             node_matches = temp[node_name]
    #             potential_path = []
    #             for node_idx in node_matches:
    #                 type_node = schema.schema_graph.successor_indices(node_idx)[0]
    #                 field_nodes = schema.schema_graph.successor_indices(type_node)
    #                 for field_idx in field_nodes:
    #                     if self.schema_graph[field_idx].name == node_name:
    #                         type_node = schema.schema_graph.successor_indices(node_idx)[0]
    #                         field_nodes = schema.schema_graph.successor_indices(type_node)
    #     return path
    
    def find_match_path(self, dot_path: List[str], idx_list: List[int], node_idx: int):
        print(node_idx)
        if len(dot_path) == 0:
            return idx_list
        if (self.schema_graph[node_idx].kind == 'SCALAR') or (self.schema_graph[node_idx].of_kind == 'SCALAR'):
            pass
            print(f"{self.schema_graph[node_idx].name}: scalar branch")
        else:
            print(f"{self.schema_graph[node_idx].name}: object branch")
            type_node = list(self.schema_graph.successor_indices(node_idx))[0]
            field_nodes = self.schema_graph.successor_indices(type_node)
            print(field_nodes)

        for field_idx in field_nodes:
            # print(f"{self.schema_graph[field_idx].name} == {dot_path[0]}")
            if self.schema_graph[field_idx].name == dot_path[0]:
                print(f"match: {self.schema_graph[field_idx].name} and {dot_path[0]}")
                idx_list.append(field_idx)
                if len(dot_path) >= 1:
                    print(f"call on dot path: {dot_path[1:]}, idx_list: {idx_list}, field_idx: {field_idx}")
                    return self.find_match_path(dot_path[1:], idx_list, field_idx)
            else:
                continue

    def parse_dot_path(self, dot_path: str):
        path_list = dot_path.split(".")
        node_matches = self.temp[path_list[0]]
        print(node_matches)
        idx_list = []
        for node_idx in node_matches:
            found_path = [node_idx]
            found_path += self.find_match_path(path_list[1:], found_path, node_idx))
            print(f"found_path:{found_path}, path_list: {path_list}")
            print(f"{found_path[3]}")
            if len(found_path) == len(path_list):
                idx_list.append(found_path)
        print(idx_list)
=======
    
    # def find_redundant_node_idx(self, redundant_name: str) -> int:
    #     path_list = redundant_name.split('.')
    #     for node_name in path_list:
    #         if node_name in self.node_index_dict.keys():
    #             node_idx = self.node_index_dict[node_name]
    #             type_node = self.schema_graph[idx].neighbors()
    #     return node_idx

schema = Schema()
# all_nodes = schema.schema_graph.nodes()
# all_names_dict = {}
# all_names = []
# for node in all_nodes:
#     if isinstance(node, FieldNode):
#         if node.redundant == True:
#             index = node.index
#             parent = list(schema.schema_graph.predecessor_indices(index))
#             assert len(parent) == 1
#             pred = schema.schema_graph.predecessors(parent[0])
#             if len(pred) > 1:
#                 redund_names = []
#                 for pred_node in pred:
#                     dot_not = f"{pred_node.name}.{node.name}"
#                     redund_names.append(dot_not)
#                     if dot_not in all_names:
#                         if all_names_dict[dot_not] != schema.schema_graph[parent[0]].name:
#                             print(f"{schema.schema_graph[parent[0]].name}: {dot_not}")
#                             # for name in all_names:
#                             #     para_path = []
#                             #     if name == dot_not:
#                             #         para_path.append()
#                             print(f"{all_names_dict[dot_not]}: {dot_not}")
#                     all_names_dict[dot_not] = schema.schema_graph[parent[0]].name
#                     all_names += redund_names
>>>>>>> e4c4b5ba
<|MERGE_RESOLUTION|>--- conflicted
+++ resolved
@@ -1,5 +1,8 @@
 import re
 import logging
+from typing import List, Dict, Union, Any
+import json
+import os
 from typing import List, Dict, Union, Any
 import json
 import os
@@ -8,12 +11,14 @@
 from graphql import validate, parse, build_client_schema
 
 use_networkx: bool = False
+use_networkx: bool = False
 try:
     import rustworkx as rx
     logging.info("Using  rustworkx")
 except ImportError:
     use_networkx = True
 
+PDB_URL: str = "https://data.rcsb.org/graphql"
 PDB_URL: str = "https://data.rcsb.org/graphql"
 
 
@@ -58,10 +63,7 @@
         self.schema_graph = None
         self.type_to_idx_dict = {}
         self.field_to_idx_dict = {}
-<<<<<<< HEAD
-=======
         self.edge_index_dict = {}
->>>>>>> e4c4b5ba
         self.type_fields_dict = {}
         self.temp = {}
         self.seen_names = set()
@@ -82,6 +84,7 @@
         self.construct_type_dict(self.schema, self.type_fields_dict)
         self.construct_name_list()
         self.recurse_build_schema(self.schema_graph, "Query")
+        self.make_field_to_idx()
         self.make_field_to_idx()
         self.apply_weights(["CoreAssembly"], 2)
 
@@ -242,6 +245,7 @@
                 return json.load(schema_file)
 
     def construct_type_dict(self, schema:Dict, type_fields_dict:Dict) -> Dict[str, Dict[str, Dict[str, str]]]:
+    def construct_type_dict(self, schema:Dict, type_fields_dict:Dict) -> Dict[str, Dict[str, Dict[str, str]]]:
         all_types_dict = schema["data"]["__schema"]["types"]
         for each_type_dict in all_types_dict:
             type_name = str(each_type_dict["name"])
@@ -254,6 +258,7 @@
         return type_fields_dict
 
     def construct_name_list(self) -> None:
+    def construct_name_list(self) -> None:
         for type_name in self.type_fields_dict.keys():
             if "__" not in type_name:  # doesn't look through dunder methods because those are not added to the schema
                 for field_name in self.type_fields_dict[type_name].keys():
@@ -271,6 +276,7 @@
         return type_node
 
     def recurse_build_schema(self, schema_graph: Union[nx.DiGraph, rx.PyDiGraph], type_name:str) -> None:
+    def recurse_build_schema(self, schema_graph: Union[nx.DiGraph, rx.PyDiGraph], type_name:str) -> None:
         type_node = self.make_type_subgraph(type_name)
         for field_node in type_node.field_list:
             if field_node.kind == "SCALAR" or field_node.of_kind == "SCALAR":
@@ -279,20 +285,29 @@
                 type_name = field_node.type
                 if type_name in self.type_to_idx_dict.keys():
                     type_index = self.type_to_idx_dict[type_name]
+                if type_name in self.type_to_idx_dict.keys():
+                    type_index = self.type_to_idx_dict[type_name]
                     if use_networkx:
                         schema_graph.add_edge(field_node.index, type_index, 1)
+                        schema_graph.add_edge(field_node.index, type_index, 1)
                     else:
+                        schema_graph.add_edge(field_node.index, type_index, 1)
                         schema_graph.add_edge(field_node.index, type_index, 1)
                 else:
                     self.recurse_build_schema(schema_graph, type_name)
                     type_index = self.type_to_idx_dict[type_name]
+                    type_index = self.type_to_idx_dict[type_name]
                     if self.use_networkx:
+                        schema_graph.add_edge(field_node.index, type_index, 1)
                         schema_graph.add_edge(field_node.index, type_index, 1)
                     else:
                         schema_graph.add_edge(field_node.index, type_index, 1)
-
+                        schema_graph.add_edge(field_node.index, type_index, 1)
+
+    def apply_weights(self, root_type_list: List[str], weight: int) -> None:  # applies weight in all edges from a root TypeNode to FieldNodes
     def apply_weights(self, root_type_list: List[str], weight: int) -> None:  # applies weight in all edges from a root TypeNode to FieldNodes
         for root_type in root_type_list:
+            node_idx = self.type_to_idx_dict[root_type]
             node_idx = self.type_to_idx_dict[root_type]
             if use_networkx is False:
                 out_edge_list = self.schema_graph.incident_edges(node_idx)
@@ -310,15 +325,18 @@
         else:
             index = self.schema_graph.add_node(type_node)
         self.type_to_idx_dict[type_name] = index
+        self.type_to_idx_dict[type_name] = index
         type_node.set_index(index)
         return type_node
 
+    def find_kind(self, field_dict: Dict) -> str:
     def find_kind(self, field_dict: Dict) -> str:
         if field_dict["name"] is not None:
             return field_dict["kind"]
         else:
             return self.find_kind(field_dict["ofType"])
 
+    def find_type_name(self, field_dict: Dict) -> str:
     def find_type_name(self, field_dict: Dict) -> str:
         if field_dict["name"] is not None:
             return field_dict["name"]
@@ -334,6 +352,7 @@
         if kind == "LIST" or kind == "NON_NULL":
             of_kind = self.find_kind(field_type_dict)
             field_node.set_of_kind(of_kind)
+        parent_type_index = self.type_to_idx_dict[parent_type]
         parent_type_index = self.type_to_idx_dict[parent_type]
         if self.use_networkx:
             index = len(self.schema_graph.nodes)
@@ -368,11 +387,24 @@
                             self.field_to_idx_dict[f"{pred_field.name}.{node.name}"] = node.index
                 else:
                     self.field_to_idx_dict[node.name] = node.index
-<<<<<<< HEAD
-=======
+
+    def verify_unique_field(self, return_data_name: str) -> Union[bool, None]:
+        node_index_names = list(self.field_to_idx_dict.keys())
+    def make_field_to_idx(self) -> None:
+        for node in self.schema_graph.nodes():
+            if isinstance(node, FieldNode):
+                if node.redundant == True:
+                    parent_list = list(self.schema_graph.predecessor_indices(node.index))
+                    assert len(parent_list) == 1
+                    parent_type_index = parent_list[0]
+                    predecessor_fields = self.schema_graph.predecessors(parent_type_index)
+                    for pred_field in predecessor_fields:
+                        if f"{pred_field.name}.{node.name}" not in self.field_to_idx_dict.keys():
+                            self.field_to_idx_dict[f"{pred_field.name}.{node.name}"] = node.index
+                else:
+                    self.field_to_idx_dict[node.name] = node.index
             else:
                 self.field_to_idx_dict[node.name] = node.index
->>>>>>> e4c4b5ba
 
     def verify_unique_field(self, return_data_name: str) -> Union[bool, None]:
         node_index_names = list(self.field_to_idx_dict.keys())
@@ -387,10 +419,13 @@
         if name_count > 1:
             return False
         return None
-
+        return None
+
+    def get_unique_fields(self, return_data_name: str) -> List[str]:
     def get_unique_fields(self, return_data_name: str) -> List[str]:
         return_data_name = return_data_name.lower()
         valid_field_list: List[str] = []
+        for name, idx in self.field_to_idx_dict.items():
         for name, idx in self.field_to_idx_dict.items():
             if isinstance(self.schema_graph[idx], FieldNode):
                 if self.schema_graph[idx].redundant is True:
@@ -398,6 +433,7 @@
                         valid_field_list.append(name)
         return valid_field_list
 
+    def get_input_id_dict(self, input_type: str) -> Dict[str, str]:
     def get_input_id_dict(self, input_type: str) -> Dict[str, str]:
         if input_type not in self.root_dict.keys():
             raise ValueError("Not a valid input_type, no available input_id dictionary")
@@ -411,6 +447,7 @@
             input_dict[name] = description
         return input_dict
 
+    def recurse_fields(self, fields:Dict[Any, Any], field_map:Dict[Any, Any], indent=2) -> None:
     def recurse_fields(self, fields:Dict[Any, Any], field_map:Dict[Any, Any], indent=2) -> None:
         query_str = ""
         for field, value in fields.items():
@@ -438,6 +475,7 @@
         return query_str
 
     def construct_query(self, input_ids: Union[Dict[str, str], List[str]], input_type: str, return_data_list: List[str]) -> str:
+    def construct_query(self, input_ids: Union[Dict[str, str], List[str]], input_type: str, return_data_list: List[str]) -> str:
         if not (isinstance(input_ids, dict) or isinstance(input_ids, list)):
             raise ValueError("input_ids must be dictionary or list")
         if input_type not in self.root_dict.keys():
@@ -459,9 +497,11 @@
             raise ValueError(validation_error_list)
 
     def get_descendant_fields(self, schema_graph:Union[nx.DiGraph,rx.PyDiGraph], node:int, visited=None) ->  Union[List[Union[str, Dict]],Union[str, Dict]]:
+    def get_descendant_fields(self, schema_graph:Union[nx.DiGraph,rx.PyDiGraph], node:int, visited=None) ->  Union[List[Union[str, Dict]],Union[str, Dict]]:
         if visited is None:
             visited = set()
 
+        result: List[Union[str, Dict]] = []
         result: List[Union[str, Dict]] = []
         children = list(schema_graph.neighbors(node))
 
@@ -488,6 +528,7 @@
             return result[0]
         return result
 
+    def extract_name_description(self, schema_part:Dict, parent_name="") -> None:
     def extract_name_description(self, schema_part:Dict, parent_name="") -> None:
         if isinstance(schema_part, dict):
             if 'name' in schema_part and 'description' in schema_part:
@@ -507,6 +548,7 @@
                 self.extract_name_description(item, parent_name)
 
     def find_field_names(self, search_string:str) -> Dict[str,str]:
+    def find_field_names(self, search_string:str) -> Dict[str,str]:
         if not isinstance(search_string, str):
             raise ValueError(f"Please input a string instead of {type(search_string)}")
         field_names = [key for key in self.name_description_dict if search_string.lower() in key.lower()]
@@ -515,6 +557,7 @@
         name_description = {name: self.name_description_dict[name] for name in field_names if name in self.name_description_dict}
         return name_description
 
+    def regex_checks(self, input_dict: Dict, input_ids:List[str], attr_list:List[Dict], input_type:str) -> Union[Dict[str,str]]:
     def regex_checks(self, input_dict: Dict, input_ids:List[str], attr_list:List[Dict], input_type:str) -> Union[Dict[str,str]]:
         plural_types = [key for key, value in self.root_dict.items() for item in value if item["kind"] == "LIST"]
         entities = ["polymer_entities", "branched_entities", "nonpolymer_entities", "nonpolymer_entity", "polymer_entity", "branched_entity"]
@@ -569,6 +612,7 @@
         return input_dict
 
     def __construct_query_networkx(self, input_ids: Union[Dict[str, str], List[str]], input_type: str, return_data_list: List[str]) -> str:  # incomplete function
+    def __construct_query_networkx(self, input_ids: Union[Dict[str, str], List[str]], input_type: str, return_data_list: List[str]) -> str:  # incomplete function
         input_ids = [input_ids] if isinstance(input_ids, str) else input_ids
         # query_name = input_type
         # attr_list = self.root_dict[input_type]
@@ -593,15 +637,10 @@
         return query
 
     def __construct_query_rustworkx(self, input_ids: Union[Dict[str, str], List[str]], input_type: str, return_data_list: List[str]) -> str:
+    def __construct_query_rustworkx(self, input_ids: Union[Dict[str, str], List[str]], input_type: str, return_data_list: List[str]) -> str:
         # return_data_name = [name.split('.')[-1] for name in return_data_list]
         attr_list = self.root_dict[input_type]
         attr_name = [id["name"] for id in attr_list]
-<<<<<<< HEAD
-=======
-        unknown_return_list = [item for item in return_data_list if item not in self.field_to_idx_dict]
-        if unknown_return_list:
-            raise ValueError(f"Unknown item in return_data_list: {unknown_return_list}")
->>>>>>> e4c4b5ba
         input_dict = {}
         if isinstance(input_ids, Dict):
             input_dict = input_ids
@@ -625,6 +664,7 @@
             input_dict = self.regex_checks(input_dict, input_ids, attr_list, input_type)
 
         field_names: Dict[Any, Any] = {}
+        field_names: Dict[Any, Any] = {}
 
         start_node_index = None
         for node in self.schema_graph.node_indices():
@@ -637,6 +677,7 @@
 
         target_node_indices = []
         for return_data in return_data_list:
+            node_index = self.field_to_idx_dict[return_data]
             node_index = self.field_to_idx_dict[return_data]
             node_data = self.schema_graph[node_index]
             if isinstance(node_data, FieldNode):
@@ -684,7 +725,6 @@
         query += self.recurse_fields(final_fields, field_names)
         query += " " + "}\n}\n"
         return query
-<<<<<<< HEAD
 
     # def parse_dot_path(self, dot_path:str) -> List[int]:
     #     path: List[int] = []
@@ -748,41 +788,4 @@
             print(f"{found_path[3]}")
             if len(found_path) == len(path_list):
                 idx_list.append(found_path)
-        print(idx_list)
-=======
-    
-    # def find_redundant_node_idx(self, redundant_name: str) -> int:
-    #     path_list = redundant_name.split('.')
-    #     for node_name in path_list:
-    #         if node_name in self.node_index_dict.keys():
-    #             node_idx = self.node_index_dict[node_name]
-    #             type_node = self.schema_graph[idx].neighbors()
-    #     return node_idx
-
-schema = Schema()
-# all_nodes = schema.schema_graph.nodes()
-# all_names_dict = {}
-# all_names = []
-# for node in all_nodes:
-#     if isinstance(node, FieldNode):
-#         if node.redundant == True:
-#             index = node.index
-#             parent = list(schema.schema_graph.predecessor_indices(index))
-#             assert len(parent) == 1
-#             pred = schema.schema_graph.predecessors(parent[0])
-#             if len(pred) > 1:
-#                 redund_names = []
-#                 for pred_node in pred:
-#                     dot_not = f"{pred_node.name}.{node.name}"
-#                     redund_names.append(dot_not)
-#                     if dot_not in all_names:
-#                         if all_names_dict[dot_not] != schema.schema_graph[parent[0]].name:
-#                             print(f"{schema.schema_graph[parent[0]].name}: {dot_not}")
-#                             # for name in all_names:
-#                             #     para_path = []
-#                             #     if name == dot_not:
-#                             #         para_path.append()
-#                             print(f"{all_names_dict[dot_not]}: {dot_not}")
-#                     all_names_dict[dot_not] = schema.schema_graph[parent[0]].name
-#                     all_names += redund_names
->>>>>>> e4c4b5ba
+        print(idx_list)