--- conflicted
+++ resolved
@@ -67,13 +67,10 @@
         self.field_to_idx_dict = {}
         self.edge_index_dict = {}
         self.type_fields_dict = {}
-<<<<<<< HEAD
         self.temp = {}
         self.seen_names = set()
-=======
         self.field_description_dict = {}
->>>>>>> d0e637a2
-        self.name_description_dict = {}
+]        self.name_description_dict = {}
         self.root_introspection = self.request_root_types(PDB_URL)
         self.root_dict = {}
         self.schema = self.fetch_schema(self.pdb_url)
@@ -399,10 +396,6 @@
                             self.field_to_idx_dict[f"{pred_field.name}.{node.name}"] = node.index
                 else:
                     self.field_to_idx_dict[node.name] = node.index
-<<<<<<< HEAD
-
-    def verify_unique_field(self, return_data_name: str) -> Union[bool, None]:
-        node_index_names = list(self.field_to_idx_dict.keys())
 
     def make_field_to_idx(self) -> None:
         for node in self.schema_graph.nodes():
@@ -419,8 +412,6 @@
                     self.field_to_idx_dict[node.name] = node.index
             else:
                 self.field_to_idx_dict[node.name] = node.index
-=======
->>>>>>> d0e637a2
 
     def verify_unique_field(self, return_data_name: str) -> Union[bool, None]:
         node_index_names = list(self.field_to_idx_dict.keys())
@@ -508,7 +499,6 @@
             query = self.__construct_query_networkx(input_ids, input_type, return_data_list)
         else:
             query = self.__construct_query_rustworkx(input_ids, input_type, return_data_list)
-<<<<<<< HEAD
         #TODO: remove comment
         # validation_error_list = validate(self.client_schema, parse(query))
         # if not validation_error_list:
@@ -516,17 +506,8 @@
         # else:
         #     raise ValueError(validation_error_list)
         return query
-    
-    def get_descendant_fields(self, schema_graph:Union[nx.DiGraph,rx.PyDiGraph], node:int, visited=None) ->  Union[List[Union[str, Dict]], Union[str, Dict]]:
-=======
-        validation_error_list = validate(self.client_schema, parse(query))
-        if not validation_error_list:
-            return query
-        else:
-            raise ValueError(validation_error_list)
 
     def get_descendant_fields(self, schema_graph: Union[nx.DiGraph, rx.PyDiGraph], node: int, visited=None) -> Union[List[Union[str, Dict]], Union[str, Dict]]:
->>>>>>> d0e637a2
         if visited is None:
             visited = set()
 
@@ -669,11 +650,7 @@
             input_dict = self.regex_checks(input_dict, input_ids, attr_list, input_type)
 
         field_names: Dict[Any, Any] = {}
-<<<<<<< HEAD
-        field_names: Dict[Any, Any] = {}
-=======
         paths: Dict[Any, Any] = {}
->>>>>>> d0e637a2
 
         start_node_index = None
         for node in self.schema_graph.node_indices():
@@ -736,7 +713,6 @@
         query += ") {\n"
         query += self.recurse_fields(final_fields, field_names)
         query += " " + "}\n}\n"
-<<<<<<< HEAD
         return query
     
     def find_match_path(self, dot_path: List[str], idx_list: List[int], node_idx: int):
@@ -777,7 +753,4 @@
         return idx_list
 
     def idx_to_name(self, idx:int) -> str:
-        return self.schema_graph[idx].name
-=======
-        return query
->>>>>>> d0e637a2
+        return self.schema_graph[idx].name