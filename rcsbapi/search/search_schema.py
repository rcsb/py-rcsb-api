--- conflicted
+++ resolved
@@ -194,15 +194,13 @@
         if reload:
             self.struct_schema = self._reload_schema(struct_attr_schema_url, struct_attr_schema_file, refetch, use_fallback)
             self.chem_schema = self._reload_schema(chem_attr_schema_url, chem_attr_schema_file, refetch, use_fallback)
-<<<<<<< HEAD
-            self.nested_attribute_schema = self._extract_nested_indexing_contexts()
-=======
             # Patch: delete duplicate chemical attributes from structure schema (after chemical attrs were merged in July 2025)
             chem_keys = self.chem_schema["properties"].keys()
             for k in chem_keys:
                 if k != "rcsb_id" and k in self.struct_schema["properties"]:  # delete duplicate keys EXCEPT "rcsb_id"
                     _ = self.struct_schema["properties"].pop(k)
->>>>>>> ff407999
+            # Assemble list of nested attributes (uses above structure and chemical attribute schemas)
+            self.nested_attribute_schema = self._extract_nested_indexing_contexts()
         self.search_attributes = self._make_schema_group()
 
     def _reload_schema(self, schema_url: str, schema_file: str, refetch=True, use_fallback=True):
