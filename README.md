--- conflicted
+++ resolved
@@ -241,26 +241,7 @@
 
 ## Implementation Details
 ### Parsing Schema
-<<<<<<< HEAD
-<<<<<<< HEAD
-<<<<<<< HEAD
-<<<<<<< HEAD
-<<<<<<< HEAD
-Upon initialization of the package, the GraphQL schema is fetched from the RCSB PDB website. After fetching the file, the python package parses the schema and creates a graph object to represent it. This graph representation of how fields and types connect is key to how queries are automatically constructed using a shortest path algoritm. By default the graph is constructed as a directed graph in [rustworkx](https://www.rustworkx.org/)
-=======
->>>>>>> 94bc30f (Documentation and jupyter notebooks added. Minor changes to schema and query)
-=======
-Upon initialization of the package, the GraphQL schema is fetched from the RCSB PDB website. After fetching the file, the python package parses the schema and creates a graph object to represent it. This graph representation of how fields and types connect is key to how queries are automatically constructed using a shortest path algoritm. By default the graph is constructed as a directed graph in [rustworkx](https://www.rustworkx.org/)
->>>>>>> 2dde64c (adding documentation, minor changes to error messages in schema)
-=======
-Upon initialization of the package, the GraphQL schema is fetched from the RCSB PDB website. After fetching the file, the python package parses the schema and creates a graph object to represent it within the package. This graph representation of how fields and types connect is key to how queries are automatically constructed using a shortest path algoritm. By default the graph is constructed as a directed graph in [rustworkx](https://www.rustworkx.org/), but if an `ImportError` is encountered, a `NetworkX` directed graph is created instead.
->>>>>>> 3fb022d (error handling, edits to documentation, added tests for docuumentation)
-=======
 Upon initialization of the package, the GraphQL schema is fetched from the RCSB PDB website. After fetching the file, the Python package parses the schema and creates a graph object to represent it within the package. This graph representation of how fields and types connect is key to how queries are automatically constructed using a shortest path algoritm. By default the graph is constructed as a directed graph in [rustworkx](https://www.rustworkx.org/), but if an `ImportError` is encountered, a `NetworkX` directed graph is created instead.
->>>>>>> ca6acff (readme changes, adding readme examples into test file, adding weights to schema graph)
-=======
-Upon initialization of the package, the GraphQL schema is fetched from the RCSB PDB website. After fetching the file, the Python package parses the schema and creates a graph object to represent it within the package. This graph representation of how fields and types connect is key to how queries are automatically constructed using a shortest path algoritm. By default the graph is constructed as a directed graph in [rustworkx](https://www.rustworkx.org/), but if an `ImportError` is encountered, a `NetworkX` directed graph is created instead.
->>>>>>> b49bde3f
 
 ### Constructing queries
 Queries are constructed by finding the shortest path from an `input_type` to each item in the `return_data_list`. The name of each field in the path is found and used to construct a GraphQL query. Currently, constructing queries is not implemented using Networkx and only rustworkx is supported.
