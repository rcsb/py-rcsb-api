[![PyPi Release](https://img.shields.io/pypi/v/rcsb-api.svg)](https://pypi.org/project/rcsb-api/)
[![Build Status](https://dev.azure.com/rcsb/RCSB%20PDB%20Python%20Projects/_apis/build/status/rcsb.py-rcsb-api?branchName=master)](https://dev.azure.com/rcsb/RCSB%20PDB%20Python%20Projects/_build/latest?definitionId=40&branchName=master)

# rcsb-api
Python interface for RCSB PDB API services at RCSB.org.

This package requires Python 3.7 or later.

## Installation

Get it from PyPI:

    pip install rcsb-api

Or, download from [GitHub](https://github.com/rcsb/py-rcsb-api)

To import this package, use:
```python
from rcsbapi.data import Schema, Query
```

## Jupyter Notebooks
A notebook briefly summarizing the README is available in [notebooks/quickstart.ipynb](notebooks/quickstart.ipynb), or can be run online using binder:
[![Binder](https://mybinder.org/badge_logo.svg)]()

Another notebook using both Search and Data API packages in a COVID-19 related example is available in [notebooks/search_data_workflow.ipynb](notebooks/search_data_workflow.ipynb), or can be run online using binder:
[![Binder](https://mybinder.org/badge_logo.svg)]()

## Introduction
The [RCSB PDB Data API](https://data.rcsb.org) supports requests using [GraphQL](https://graphql.org/), a language for API queries. This package simplifies generating queries in GraphQL syntax. 

GraphQL is built on "types" and their associated "fields". All types and their fields are defined in a "schema". An example of a type in our schema is "CoreEntry" and a field under CoreEntry is "exptl" (experimental). Upon initialization, the Data API package fetches the schema from the RCSB PDB website (See [Implementation Details](#implementation-details) for more). 

In GraphQL, you must begin your query at specific fields. These are fields like entry, polymer_entity, and polymer_entity_instance (see full list [here](#input_types)). Each field can return a scalar (e.g. string, integer) or a type. Every query must ultimately request scalar value(s), which can be seen in the example query below. As shown in the example, only fields are explicitly included in queries while types are implicit. Types are named in CamelCase (CoreEntry) while fields are in snake case (exptl or audit_author).

This is a query in GraphQL syntax requesting the experimental method of a structure with PDB ID 4HHB (Hemoglobin).
```
{
  entry(entry_id: "4HHB") {  # returns type "CoreEntry"
    exptl {  # returns type "Exptl"
      method  # returns a scalar (string)
    }
  }
}

```
Data is returned in JSON format
```json
{
  "data": {
    "entry": {
      "exptl": [
        {
          "method": "X-RAY DIFFRACTION"
        }
      ]
    }
  }
}
```

To generate the same query in this package, you would create a Query object. The Query object must be executed using the `.exec()` method, which will return the JSON response as well as store the response as an attribute of the Query object. From the object, you can access the Data API response, get an interactive editor link, or access the arguments used to create the query.
```python
<<<<<<< HEAD
query = Query(input_ids={"entry_id":"4HHB"},input_type="entry", return_data_list=["exptl.method"])
=======
from rcsbapi.data import Query
query = Query(input_ids={"entry_id":"4HHB"},input_type="entry", return_data_list=["Exptl.method"])
>>>>>>> 8e129fdc
query.exec()
```

One way this package simplifies making requests is by adding fields that return scalars into the generated query if you request a field that returns a type.
```python
from rcsbapi.data import Query
query = Query(input_ids={"entry_id":"4HHB"},input_type="entry", return_data_list=["exptl"])
query.exec()
```
This creates a valid query even though "exptl" doesn't return a scalar. However, the resulting query will be more verbose, requesting all scalar fields under "exptl" (see [return_data_list](#return_data_list)).

## Query Objects
Constructing a query object requires three inputs. The JSON response to a query is stored in the `response` attribute of a Query object and can be accessed using the `get_response()` method.
```python
from rcsbapi.data import Query

# constructing the Query object
query = Query(input_ids={"entry_id":"4HHB"},input_type="entry", return_data_list=["exptl.method"])

# executing the query
query.exec()

# accessing the response
print(query.get_response())
```

### input_ids

Specifies which entry, entity, etc you would like to request data for.

This can be a dictionary or a list. Dictionaries must be passed with specific keys corresponding to the input_type. You can find the key names by using the `get_input_id_dict(input_type)` method (see [Helpful Methods](#get_input_id_dict)) or by looking in the [GraphiQL editor](https://data.rcsb.org/graphql/index.html) Docs menu. Lists must be passed in PDB identifier format. 

|Type|PDB ID Format|Example|
|---|---|---|
|polymer, branched, or non-polymer entities|[entry_id]_[entity_id]|4HHB_1|
|polymer, branched, or non-polymer entity instances|[entry_id].[asym_id]|4HHB.A|
|biological assemblies|[entry_id]-[assembly_id]|4HHB-1|
|interface|[entry_id]-[assembly_id].[interface_id]|4HHB-1.1|

Dictionaries and Lists will be treated equivalently for the input_ids argument. For example, these input_ids arguments are equivalent.

```python
# input_type is polymer_entity_instance
input_ids=["4HHB.A"]
input_ids={"entry_id":"4HHB", "asym_id":"A"}
```
```python
# input_type is polymer_entity_instances (plural)
input_ids=["4HHB.A","4HHB.B"]
input_ids={"instance_ids":["4HHB.A","4HHB.B"]}
```

### input_type
Specifies which field you are starting your query from. 

input_types, also called "root fields", are designated points where you can begin querying. This includes entry, polymer_entity, polymer_entity_instance, etc. For the full list see below:  

<details>
  <summary>Full list of input_types</summary>

- entry
- entries
- polymer_entity
- polymer_entities
- branched_entity
- branched_entities
- nonpolymer_entity
- nonpolymer_entities
- polymer_entity_instance
- polymer_entity_instances
- nonpolymer_entity_instance
- nonpolymer_entity_instances
- branched_entity_instance
- branched_entity_instances
- assembly
- assemblies
- interface
- interfaces
- uniprot
- pubmed
- chem_comp
- chem_comps
- entry_group
- entry_groups
- polymer_entity_group
- polymer_entity_groups
- group_provenance

</details>

### return_data_list
These are the data that you are requesting (or "fields").

In GraphQL syntax, the final requested data must be a "scalar" type (string, integer, boolean). However, if you request non-scalar data, the package will auto-populate the query to include all fields under the specified data until scalars are reached. Once you receive the query response and understand what specific data you would like to request, you can refine your query by requesting more specific fields.

```python
from rcsbapi.data import Query
query = Query(input_ids={"entry_id":"4HHB"}, input_type="entry", return_data_list=["exptl"])
query.exec()
```
```json
{
  "data": {
    "entry": {
      "exptl": [
        {
          "details": null,
          "crystals_number": null,
          "method_details": null,
          "method": "X-RAY DIFFRACTION"
        }
      ]
    }
  }
}
```
This query can be made more concise by specifying a field, like "method". In this case, the field name "method" is redundant because it appears under other types and must be further specified using dot notation. For more details see [ValueError: Not a unique field](#valueerror-not-a-unique-field)
```python
<<<<<<< HEAD
query = Query(input_ids={"entry_id":"4HHB"},input_type="entry", return_data_list=["exptl.method"])
=======
from rcsbapi.data import Query
query = Query(input_ids={"entry_id":"4HHB"},input_type="entry", return_data_list=["Exptl.method"])
>>>>>>> 8e129fdc
query.exec()
```
```json
{
  "data": {
    "entry": {
      "exptl": [
        {
          "method": "X-RAY DIFFRACTION"
        }
      ]
    }
  }
}
```

## Helpful Methods
There are several methods included to make working with query objects easier. These methods can help you refine your queries to request exactly and only what you want and further understand the GraphQL syntax.

### get_editor_link()
This method returns the link to a [GraphiQL](https://data.rcsb.org/graphql/index.html) window with the query. From the window, you can use the user interface to explore other fields and refine your query. Method of Query class.

```python
from rcsbapi.data import Query
query = Query(input_ids={"entry_id":"4HHB"},input_type="entry", return_data_list=["exptl"])
print(query.get_editor_link())
```

### get_unique_fields() <!--Should this be moved outside the schema method?-->
Given a redundant field, this method returns a list of matching fields in dot notation. You can look through the list to identify your intended field. Method of Schema class.

```python
from rcsbapi.data import Schema
schema = Schema()
schema.get_unique_fields("id")
```

### find_field_names()
Given a string, this method will return all fields containing that string, along with a description of each field.

```python
from rcsbapi.data import Schema
schema = Schema()
schema.find_field_names("exptl")
```

### get_input_id_dict()
Given an input_type, returns a dictionary with the corresponding keys and descriptions of each key. Method of Schema class.
```python
from rcsbapi.data import Schema
schema = Schema()
schema.get_input_id_dict("polymer_entity_instance")
```

## Trouble-shooting
### ValueError: Not a unique field
Some fields are redundant within our GraphQL Data API schema. For example, "id" appears over 50 times. To allow for specific querying, redundant fields are identified by the syntax `<type>.<field name>`. If you request a redundant field without this syntax, a `ValueError` will be returned stating that the field exists, but is redundant. You can then use `get_unique_fields("<field name>")` to find notation that would specify a unique field for the given name.

```python
from rcsbapi.data import Query

# querying a redundant field
query = Query(input_ids={"entry_id":"4HHB"},input_type="entry", return_data_list=["id"])
query.exec()
```
```
> ValueError: "id" exists, but is not a unique field, must specify further. To find valid fields with this name, run: get_unique_fields("id")
```

```python
from rcsbapi.data import Schema

# Run get_unique_field("<field name>")
schema = Schema()
print(schema.get_unique_fields("id"))
```

```
['PdbxStructSpecialSymmetry.id',
'RcsbBirdCitation.id',
'ChemComp.id',
'Entry.id',
...
'RcsbUniprotKeyword.id',
'RcsbPolymerInstanceAnnotationAnnotationLineage.id',
'RcsbPolymerStructConn.id']
```
```python
from rcsbapi.data import Query

# valid Query
query = Query(input_ids={"entry_id":"4HHB"},input_type="entry", return_data_list=["Entry.id"])
query.exec()
```

## Implementation Details
### Parsing Schema
Upon initialization of the package, the GraphQL schema is fetched from the RCSB PDB website. After fetching the file, the Python package parses the schema and creates a graph object to represent it within the package. This graph representation of how fields and types connect is key to how queries are automatically constructed using a shortest path algoritm. By default the graph is constructed as a directed graph in [rustworkx](https://www.rustworkx.org/), but if an `ImportError` is encountered, a [NetworkX](https://networkx.org/) directed graph is created instead.

### Constructing queries
Queries are constructed by finding the shortest path from an `input_type` to each item in the `return_data_list`. The name of each field in the path is found and used to construct a GraphQL query. Currently, constructing queries is not implemented using Networkx and only rustworkx is supported.

### Error Handling
In GraphQL, all requests return HTTP status code 200 and instead errors appear in the JSON that is returned. The package will parse these errors, throwing a ValueError and displaying the corresponding error message or messages. To access the full query and return JSON in an interactive editor, you can use the `get_editor_link()` method on the Query object. (see [Helpful Methods](#get_editor_link))

## Additional examples
Examples come from [RCSB PDB Data API documentation](https://data.rcsb.org/#examples)

### Entries
Fetch information about structure title and experimental method for PDB entries:
```
{
  entries(entry_ids: ["1STP", "2JEF", "1CDG"]) {
    rcsb_id
    struct {
      title
    }
    exptl {
      method
    }
  }
}
```
```python
from rcsbapi.data import Query
query = Query(input_ids={"entry_ids": ["1STP","2JEF","1CDG"]},input_type="entries", return_data_list=["CoreEntry.rcsb_id", "Struct.title", "Exptl.method"])
query.exec()
```
To find more about the return_data_list dot notation, see [ValueError: Not a unique field](#valueerror-not-a-unique-field)

### Primary Citation
Fetch primary citation information (structure authors, PubMed ID, DOI) and release date for PDB entries:

```
{
  entries(entry_ids: ["1STP", "2JEF", "1CDG"]) {
    rcsb_id
    rcsb_accession_info {
      initial_release_date
    }
    audit_author {
      name
    }
    rcsb_primary_citation {
      pdbx_database_id_PubMed
      pdbx_database_id_DOI
    }
  }
}
```
```python
from rcsbapi.data import Query
query = Query(input_ids={"entry_ids": ["1STP","2JEF","1CDG"]},input_type="entries", return_data_list=["CoreEntry.rcsb_id", "RcsbAccessionInfo.initial_release_date", "AuditAuthor.name", "RcsbPrimaryCitation.pdbx_database_id_PubMed", "RcsbPrimaryCitation.pdbx_database_id_DOI"])
query.exec()
```

### Polymer Entities
Fetch taxonomy information and information about membership in the sequence clusters for polymer entities:

```
{
  polymer_entities(entity_ids:["2CPK_1","3WHM_1","2D5Z_1"]) {
    rcsb_id
    rcsb_entity_source_organism {
      ncbi_taxonomy_id
      ncbi_scientific_name
    }
    rcsb_cluster_membership {
      cluster_id
      identity
    }
  }
}
```
```python
from rcsbapi.data import Query
query = Query(input_ids={"entity_ids":["2CPK_1","3WHM_1","2D5Z_1"]},input_type="polymer_entities", return_data_list=["CorePolymerEntity.rcsb_id", "RcsbEntitySourceOrganism.ncbi_taxonomy_id", "RcsbEntitySourceOrganism.ncbi_scientific_name", "cluster_id", "identity"])
query.exec()
```

### Polymer Instances
Fetch information about the domain assignments for polymer entity instances:

```
{
  polymer_entity_instances(instance_ids: ["4HHB.A", "12CA.A", "3PQR.A"]) {
    rcsb_id
    rcsb_polymer_instance_annotation {
      annotation_id
      name
      type
    }
  }
}
```
```python
from rcsbapi.data import Query
query = Query(input_ids={"instance_ids":["4HHB.A", "12CA.A", "3PQR.A"]},input_type="polymer_entity_instances", return_data_list=["CorePolymerEntityInstance.rcsb_id", "RcsbPolymerInstanceAnnotation.annotation_id", "RcsbPolymerInstanceAnnotation.name", "RcsbPolymerInstanceAnnotation.type"])
query.exec()
```

### Carbohydrates
Query branched entities (sugars or oligosaccharides) for commonly used linear descriptors:

```
{
  branched_entities(entity_ids:["5FMB_2", "6L63_3"]) {
    pdbx_entity_branch {
      type
    }
    pdbx_entity_branch_descriptor {
      type
      descriptor
    }
  }
}
```
```python
from rcsbapi.data import Query
query = Query(input_ids={"entity_ids":["5FMB_2", "6L63_3"]},input_type="branched_entities", return_data_list=["PdbxEntityBranch.type","PdbxEntityBranchDescriptor.type","PdbxEntityBranchDescriptor.descriptor"])
query.exec()
```

### Sequence Positional Features

Sequence positional features describe regions or sites of interest in the PDB sequences, such as binding sites, active sites, linear motifs, local secondary structure, structural and functional domains, etc. Positional annotations include depositor-provided information available in the PDB archive as well as annotations integrated from external resources (e.g. UniProtKB).

This example queries 'polymer_entity_instances' positional features. The query returns features of different type: for example, CATH and SCOP classifications assignments integrated from UniProtKB data, or the secondary structure annotations from the PDB archive data calculated by the data-processing program called MAXIT (Macromolecular Exchange and Input Tool) that is based on an earlier ProMotif implementation.

```
{
  polymer_entity_instances(instance_ids: ["1NDO.A"]) {
    rcsb_id
    rcsb_polymer_instance_feature {
      type
      feature_positions {
        beg_seq_id
        end_seq_id
      }
    }
  }
}
```
```python
from rcsbapi.data import Query
query = Query(input_ids={"instance_ids":["1NDO.A"]},input_type="polymer_entity_instances", return_data_list=["CorePolymerEntityInstance.rcsb_id", "RcsbPolymerInstanceFeature.type", "RcsbPolymerInstanceFeatureFeaturePositions.beg_seq_id", "RcsbPolymerInstanceFeatureFeaturePositions.end_seq_id"])
query.exec()
```

### Reference Sequence Identifiers
This example shows how to access identifiers related to entries (cross-references) and found in data collections other than PDB. Each cross-reference is described by the database name and the database accession. A single entry can have cross-references to several databases, e.g. UniProt and GenBank in 7NHM, or no cross-references, e.g. 5L2G:
```
{
  entries(entry_ids:["7NHM", "5L2G"]){
    polymer_entities {
      rcsb_id
      rcsb_polymer_entity_container_identifiers {
        reference_sequence_identifiers {
          database_accession
          database_name
        }
      }
    }
  }
}
```
```python
from rcsbapi.data import Query
query = Query(input_ids={"entry_ids": ["7NHM", "5L2G"]}, input_type="entries", return_data_list=["CoreEntry.rcsb_id", "RcsbPolymerEntityContainerIdentifiersReferenceSequenceIdentifiers.database_accession", "RcsbPolymerEntityContainerIdentifiersReferenceSequenceIdentifiers.database_name"])
query.exec()
```

### Chemical Components
Query for specific items in the chemical component dictionary based on a given list of CCD ids:

```
{
  chem_comps(comp_ids:["NAG", "EBW"]) {
    rcsb_id
    chem_comp {
      type
      formula_weight
      name
      formula
    }
    rcsb_chem_comp_info {
      initial_release_date
    }
  }
}
```
```python
from rcsbapi.data import Query
query = Query(input_ids={"comp_ids":["NAG", "EBW"]}, input_type="chem_comps", return_data_list=["CoreChemComp.rcsb_id","ChemComp.type","ChemComp.formula_weight","ChemComp.name","ChemComp.formula","RcsbChemCompInfo.initial_release_date"])
query.exec()
```

### Computed Structure Models
This example shows how to get a list of global Model Quality Assessment metrics for AlphaFold structure of Hemoglobin subunit beta:

```
{
  entries(entry_ids: ["AF_AFP68871F1"]) {
    rcsb_ma_qa_metric_global {
      ma_qa_metric_global {
        type
        value
      }
    }
  }
}
```
```python
from rcsbapi.data import Query
query = Query(input_ids={"entry_ids": ["AF_AFP68871F1"]}, input_type="entries", return_data_list=["RcsbMaQaMetricGlobalMaQaMetricGlobal.type", "RcsbMaQaMetricGlobalMaQaMetricGlobal.value"])
query.exec()
```

<|MERGE_RESOLUTION|>--- conflicted
+++ resolved
@@ -61,12 +61,7 @@
 
 To generate the same query in this package, you would create a Query object. The Query object must be executed using the `.exec()` method, which will return the JSON response as well as store the response as an attribute of the Query object. From the object, you can access the Data API response, get an interactive editor link, or access the arguments used to create the query.
 ```python
-<<<<<<< HEAD
 query = Query(input_ids={"entry_id":"4HHB"},input_type="entry", return_data_list=["exptl.method"])
-=======
-from rcsbapi.data import Query
-query = Query(input_ids={"entry_id":"4HHB"},input_type="entry", return_data_list=["Exptl.method"])
->>>>>>> 8e129fdc
 query.exec()
 ```
 
@@ -185,12 +180,7 @@
 ```
 This query can be made more concise by specifying a field, like "method". In this case, the field name "method" is redundant because it appears under other types and must be further specified using dot notation. For more details see [ValueError: Not a unique field](#valueerror-not-a-unique-field)
 ```python
-<<<<<<< HEAD
 query = Query(input_ids={"entry_id":"4HHB"},input_type="entry", return_data_list=["exptl.method"])
-=======
-from rcsbapi.data import Query
-query = Query(input_ids={"entry_id":"4HHB"},input_type="entry", return_data_list=["Exptl.method"])
->>>>>>> 8e129fdc
 query.exec()
 ```
 ```json
