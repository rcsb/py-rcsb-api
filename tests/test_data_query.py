##
# File:    testquery.py
# Author:
# Date:
# Version:
#
# Update:
#
#
##
"""
Tests for all functions of the schema file. (Work in progress)
"""

__docformat__ = "google en"
__author__ = ""
__email__ = ""
__license__ = ""

import logging
# import importlib
# import platform
# import resource
import time
import unittest
import requests

# from rcsbapi.data import query
from rcsbapi.data.query import Query
# from rcsbapi.data.query import PDB_URL
# from rcsbapi.data.query import SCHEMA

logging.basicConfig(level=logging.INFO, format="%(asctime)s [%(levelname)s]-%(module)s.%(funcName)s: %(message)s")
logger = logging.getLogger()
logger.setLevel(logging.INFO)


class QueryTests(unittest.TestCase):
    def setUp(self):
        self.__startTime = time.time()
        logger.info("Starting %s at %s", self.id().split('.')[-1], time.strftime("%Y %m %d %H:%M:%S", time.localtime()))

    def tearDown(self) -> None:
        endTime = time.time()
        logger.info("Completed %s at %s (%.4f seconds)", self.id().split('.')[-1], time.strftime("%Y %m %d %H:%M:%S", time.localtime()), endTime - self.__startTime)

    def testGetEditorLink(self):
        # query_str = '{ entries(entry_ids: ["4HHB", "1IYE"]) {\n  exptl {\n     method_details\n     method\n     details\n     crystals_number\n  }\n}}'
        query_obj = Query({"entry_ids": ["4HHB","1IYE"]}, "entries",["exptl"])
        url = query_obj.get_editor_link()
        response_json = requests.GET(url)
        self.assertEqual(response_json.status_code, 200)

    def testPostQuery(self):
        with self.subTest("1. Batching into requests with fewer Ids"):
            input_ids = []
            for i in range(165):
                input_ids.append("4HHB")
            query_obj = Query({"entry_ids": input_ids}, "entries", ["exptl"])
            query_obj.post_query()
            # assert that the batch and merge functions are called
            # assert len of results is same as num of input ids

    def testParseGQLError(self):
        pass

    def testBatchIDs(self):
        input_ids = []
        for i in range(165):
            input_ids.append("4HHB")
        query_obj = Query({"entry_ids": input_ids}, "entries", ["exptl"])
<<<<<<< HEAD
        query_obj = Query({"entry_ids": input_ids}, "entries", ["exptl"])
=======
>>>>>>> 86c81964
        batch_size = 50
        batched_ids = query_obj.batch_ids(batch_size)
        total_ids = 0
        for batch in batched_ids:
            len_id_batch = len(batch)
            self.assertLessEqual(len_id_batch, batch_size)
            total_ids += len_id_batch
        self.assertEqual(len(query_obj.input_ids_list), total_ids)

    def testMergeResponse(self):
        # assert that the lengths are combined and all ids are present?
        pass

    def testEditortoQuery(self):
        pass


def buildQuery():
    suiteSelect = unittest.TestSuite()
    # suiteSelect.addTest(QueryTests("testGetEditorLink"))
    suiteSelect.addTest(QueryTests("testBatchIDs"))
    return suiteSelect


if __name__ == "__main__":
    mySuite = buildQuery()
    unittest.TextTestRunner(verbosity=2).run(mySuite)<|MERGE_RESOLUTION|>--- conflicted
+++ resolved
@@ -69,10 +69,6 @@
         for i in range(165):
             input_ids.append("4HHB")
         query_obj = Query({"entry_ids": input_ids}, "entries", ["exptl"])
-<<<<<<< HEAD
-        query_obj = Query({"entry_ids": input_ids}, "entries", ["exptl"])
-=======
->>>>>>> 86c81964
         batch_size = 50
         batched_ids = query_obj.batch_ids(batch_size)
         total_ids = 0
