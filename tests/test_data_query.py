##
# File:    testquery.py
# Author:
# Date:
# Version:
#
# Update:
#
#
##
"""
Tests for all functions of the schema file. (Work in progress)
"""

__docformat__ = "google en"
__author__ = ""
__email__ = ""
__license__ = ""

import logging

# import importlib
# import platform
# import resource
import time
import unittest
import requests

# from rcsbapi.data import query
from rcsbapi.data import Schema, Query
from rcsbsearchapi import rcsb_attributes as attrs
from rcsbapi.data.schema import PDB_URL

logging.basicConfig(level=logging.INFO, format="%(asctime)s [%(levelname)s]-%(module)s.%(funcName)s: %(message)s")
logger = logging.getLogger()
logger.setLevel(logging.INFO)


class QueryTests(unittest.TestCase):
    def setUp(self):
        self.__startTime = time.time()
        logger.info("Starting %s at %s", self.id().split(".")[-1], time.strftime("%Y %m %d %H:%M:%S", time.localtime()))

    def tearDown(self) -> None:
        endTime = time.time()
        logger.info("Completed %s at %s (%.4f seconds)", self.id().split(".")[-1], time.strftime("%Y %m %d %H:%M:%S", time.localtime()), endTime - self.__startTime)

    def testGetEditorLink(self):
        # query_str = '{ entries(entry_ids: ["4HHB", "1IYE"]) {\n  exptl {\n     method_details\n     method\n     details\n     crystals_number\n  }\n}}'
        query_obj = Query(input_type="entries", input_ids={"entry_ids": ["4HHB", "1IYE"]}, return_data_list=["exptl"])
        url = query_obj.get_editor_link()
        response_json = requests.get(url, timeout=10)
        self.assertEqual(response_json.status_code, 200)

    def testExec(self):
        with self.subTest("1. Batching into requests with fewer Ids"):
            input_ids = []
            for _ in range(165):
                input_ids.append("4HHB")
            query_obj = Query(input_type="entries", input_ids={"entry_ids": input_ids}, return_data_list=["exptl"])
            query_obj.exec()
            # assert that the batch and merge functions are called
            # assert len of results is same as num of input ids

    def testParseGQLError(self):
        pass

    def testBatchIDs(self):
        input_ids = []
        for _ in range(165):
            input_ids.append("4HHB")
        query_obj = Query(input_type="entries", input_ids={"entry_ids": input_ids}, return_data_list=["exptl"])
        batch_size = 50
        batched_ids = query_obj.batch_ids(batch_size)
        total_ids = 0
        for batch in batched_ids:
            len_id_batch = len(batch)
            self.assertLessEqual(len_id_batch, batch_size)
            total_ids += len_id_batch
        self.assertEqual(len(query_obj.get_input_ids_list()), total_ids)

    def testMergeResponse(self):
        # assert that the lengths are combined and all ids are present?
        pass

    def testDocs(self):
        with self.subTest(msg="1. Initialize Schema"):
            schema = Schema()

        with self.subTest(msg="2. README 1"):
            try:
                query_obj = Query(
                    input_type="entry",
                    input_ids={"entry_id": "4HHB"},
                    return_data_list=["exptl.method"]
                )
                query_obj.exec()
            except Exception as error:
                self.fail(f"Failed unexpectedly: {error}")

        with self.subTest(msg="3. README 2"):
            try:
                query_obj = Query(
                    input_type="polymer_entities",
                    input_ids=["2CPK_1", "3WHM_1", "2D5Z_1"],
                    return_data_list=[
                        "polymer_entities.rcsb_id",
                        "rcsb_entity_source_organism.ncbi_taxonomy_id",
                        "rcsb_entity_source_organism.ncbi_scientific_name",
                        "cluster_id",
                        "identity"
                    ]
                )
                query_obj.exec()
            except Exception as error:
                self.fail(f"Failed unexpectedly: {error}")

        with self.subTest(msg="4. Quickstart 1"):
            try:
                query_obj = Query(
                    input_type="entry",
                    input_ids={"entry_id": "4HHB"},
                    return_data_list=["exptl.method"]
                )
                query_obj.exec()
            except Exception as error:
                self.fail(f"Failed unexpectedly: {error}")

        with self.subTest(msg="5. Quickstart 2, autocompletion"):
            try:
                query_obj = Query(
                    input_type="entry",
                    input_ids={"entry_id": "4HHB"},
                    return_data_list=["exptl"]
                )
                query_obj.exec()
            except Exception as error:
                self.fail(f"Failed unexpectedly: {error}")

        with self.subTest(msg="4. Helpful methods, get_editor_link()"):
            query = Query(
                input_type="entry",
                input_ids={"entry_id": "4HHB"},
                return_data_list=["exptl"]
            )
            response = requests.get(query.get_editor_link(), timeout=5)
            self.assertEqual(response.status_code, 200)

        with self.subTest(msg="5. Helpful methods, get_unique_fields()"):
            try:
                schema.get_unique_fields("id")
            except Exception as error:
                self.fail(f"Failed unexpectedly: {error}")

        with self.subTest(msg="6. Helpful methods, get_input_id_dict"):
            test_dict = schema.get_input_id_dict("polymer_entity_instance")
            polymer_instance_keys = ["entry_id", "asym_id"]
            for key in polymer_instance_keys:
                self.assertIn(key, test_dict.keys())
            for value in test_dict.values():
                self.assertIsNotNone(value)

        with self.subTest(msg="7. Troubleshooting, Not a unique field"):
            with self.assertRaises(ValueError):
                query = Query(
                    input_type="entry",
                    input_ids={"entry_id": "4HHB"},
                    return_data_list=["id"]
                )
                try:
                    query = Query(
                        input_type="entry",
                        input_ids={"entry_id": "4HHB"},
                        return_data_list=["entry.id"]
                    )
                except Exception as error:
                    self.fail(f"Failed unexpectedly: {error}")

    def testReadMeAddExamples(self):
        with self.subTest(msg="1. Entries"):
            try:
                query = Query(
                    input_type="entries",
                    input_ids=["1STP", "2JEF", "1CDG"],
                    return_data_list=["entries.rcsb_id", "struct.title", "exptl.method"]
                )
                query.exec()
            except Exception as error:
                self.fail(f"Failed unexpectedly: {error}")

        with self.subTest(msg="2. Primary Citation"):
            try:
                query = Query(
                    input_type="entries",
                    input_ids=["1STP", "2JEF", "1CDG"],
                    return_data_list=[
                        "entries.rcsb_id",
                        "rcsb_accession_info.initial_release_date",
                        "audit_author.name",
                        "rcsb_primary_citation.pdbx_database_id_PubMed",
                        "rcsb_primary_citation.pdbx_database_id_DOI"
                    ]
                )
                query.exec()
            except Exception as error:
                self.fail(f"Failed unexpectedly: {error}")

        with self.subTest(msg="3. Polymer Entities"):
            try:
                query = Query(
                    input_type="polymer_entities",
                    input_ids=["2CPK_1", "3WHM_1", "2D5Z_1"],
                    return_data_list=[
                        "polymer_entities.rcsb_id",
                        "rcsb_entity_source_organism.ncbi_taxonomy_id",
                        "rcsb_entity_source_organism.ncbi_scientific_name",
                        "cluster_id",
                        "identity"
                    ]
                )
                query.exec()
            except Exception as error:
                self.fail(f"Failed unexpectedly: {error}")

        with self.subTest(msg="4. Polymer Instances"):
            try:
                query = Query(
                    input_type="polymer_entity_instances",
                    input_ids=["4HHB.A", "12CA.A", "3PQR.A"],
                    return_data_list=[
                        "polymer_entity_instances.rcsb_id",
                        "rcsb_polymer_instance_annotation.annotation_id",
                        "rcsb_polymer_instance_annotation.name",
                        "rcsb_polymer_instance_annotation.type"
                    ]
                )
                query.exec()
            except Exception as error:
                self.fail(f"Failed unexpectedly: {error}")

        with self.subTest(msg="5. Carbohydrates"):
            try:
                query = Query(
                    input_type="branched_entities",
                    input_ids=["5FMB_2", "6L63_3"],
                    return_data_list=[
                        "pdbx_entity_branch.type",
                        "pdbx_entity_branch_descriptor.type",
                        "pdbx_entity_branch_descriptor.descriptor"
                    ]
                )
                query.exec()
            except Exception as error:
                self.fail(f"Failed unexpectedly: {error}")

        with self.subTest(msg="6. Sequence Positional Features"):
            try:
                query = Query(
                    input_type="polymer_entity_instances",
                    input_ids={"instance_ids": ["1NDO.A"]},
                    return_data_list=[
                        "polymer_entity_instances.rcsb_id",
                        "rcsb_polymer_instance_feature.type",
                        "feature_positions.beg_seq_id",
                        "feature_positions.end_seq_id"
                    ]
                )
                query.exec()
            except Exception as error:
                self.fail(f"Failed unexpectedly: {error}")

        with self.subTest(msg="7. Reference Sequence Identifiers"):
            try:
                query = Query(
                    input_type="entries",
                    input_ids=["7NHM", "5L2G"],
                    return_data_list=[
                        "entries.rcsb_id",
                        "reference_sequence_identifiers.database_accession",
                        "reference_sequence_identifiers.database_name"
                    ]
                )
                query.exec()
            except Exception as error:
                self.fail(f"Failed unexpectedly: {error}")

        with self.subTest(msg="8. Chemical Components"):
            try:
                query = Query(
                    input_type="chem_comps",
                    input_ids=["NAG", "EBW"],
                    return_data_list=[
                        "chem_comps.rcsb_id",
                        "chem_comp.type",
                        "chem_comp.formula_weight",
                        "chem_comp.name",
                        "chem_comp.formula",
                        "rcsb_chem_comp_info.initial_release_date"
                    ]
                )
                query.exec()
            except Exception as error:
                self.fail(f"Failed unexpectedly: {error}")

        with self.subTest(msg="9. Computed Structure Models"):
            try:
                query = Query(
                    input_type="entries",
                    input_ids=["AF_AFP68871F1"],
                    return_data_list=["ma_qa_metric_global.type", "ma_qa_metric_global.value"])
                query.exec()
            except Exception as error:
                self.fail(f"Failed unexpectedly: {error}")

    def testQuickstartNotebook(self):
        with self.subTest(msg="1. Initialize Schema"):
            schema = Schema()
        with self.subTest(msg="2. GraphQL example query"):
            query = """
            {
            entry(entry_id: "4HHB") {
                rcsb_entry_info {
                nonpolymer_bound_components
                }
            }
            }
            """
            response_json = requests.post(headers={"Content-Type": "application/graphql"}, data=query, url=PDB_URL, timeout=10).json()
            self.assertNotIn("errors", response_json.keys())
        with self.subTest(msg="4. Making Queries"):
            try:
                query = Query(input_type="entry", input_ids={"entry_id":"4HHB"}, return_data_list=["nonpolymer_bound_components"])
                query.exec()
            except Exception as error:
                self.fail(f"Failed unexpectedly: {error}")
        with self.subTest(msg="5. input_ids, mult args"):
            try:
                query = Query(input_type="polymer_entity_instance", input_ids={"entry_id":"4HHB", "asym_id":"A"}, return_data_list=["nonpolymer_bound_components"])
                query.exec()
            except Exception as error:
                self.fail(f"Failed unexpectedly: {error}")
        with self.subTest(msg="6. input_ids, list as entry input_ids"):
            try:
                query = Query(input_type="entry", input_ids=["4HHB"], return_data_list=["nonpolymer_bound_components"])
                query.exec()
            except Exception as error:
                self.fail(f"Failed unexpectedly: {error}")
        with self.subTest(msg="7. input_ids, list as polymer instance input_ids"):
            try:
                query = Query(input_type="polymer_entity_instance", input_ids=["4HHB.A"], return_data_list=["nonpolymer_bound_components"])
                query.exec()
            except Exception as error:
                self.fail(f"Failed unexpectedly: {error}")
        with self.subTest(msg="8. return_data_list, Not a unique field error"):
            with self.assertRaises(ValueError):
                query = Query(input_type="polymer_entity_instance", input_ids=["4HHB.A"], return_data_list=["polymer_composition"])
                query.exec()
        with self.subTest(msg="9. return_data_list, get_unique_fields() methods"):
            try:
                schema = Schema()
                schema.get_unique_fields("polymer_composition")
            except Exception as error:
                self.fail(f"Failed unexpectedly: {error}")
        with self.subTest(msg="10. return_data_list, corrected query with non-redundant field"):
            try:
                query = Query(input_type="entry", input_ids={"entry_id":"4HHB"}, return_data_list=["rcsb_entry_info.polymer_composition"])
                query.exec()
            except Exception as error:
                self.fail(f"Failed unexpectedly: {error}")
        with self.subTest(msg="11. find_field_names()"):
            try:
                schema.find_field_names("polymer_composition")
            except Exception as error:
                self.fail(f"Failed unexpectedly: {error}")
            try:
                schema.find_field_names("comp")
            except Exception as error:
                self.fail(f"Failed unexpectedly: {error}")        
        with self.subTest(msg="12. More complex queries, multiple ids"):
            try:
                query = Query(
                    input_type="entries",
                    input_ids=["4HHB", "12CA", "3PQR"],
                    return_data_list=["nonpolymer_bound_components"]
                )
                query.exec()
            except Exception as error:
                self.fail(f"Failed unexpectedly: {error}")
        with self.subTest(msg="13. More complex queries, multiple return data"):
            try:
                query = Query(
                    input_type="entry",
                    input_ids={"entry_id": "4HHB"},
                    return_data_list=[
                        "citation.title",
                        "nonpolymer_bound_components",
                        "rcsb_entry_info.polymer_composition"
                    ]
                )
                query.exec()
            except Exception as error:
                self.fail(f"Failed unexpectedly: {error}")

    def testSearchDataNotebook(self):
        with self.subTest(msg="1. Construct search API query and request"):
            try:
                q1 = attrs.rcsb_entity_source_organism.taxonomy_lineage.name == "COVID-19 virus"
                q2 = attrs.rcsb_nonpolymer_entity_annotation.type == "SUBJECT_OF_INVESTIGATION"
                q3 = attrs.rcsb_polymer_entity_feature_summary.type == "modified_monomer"
                query = q1 & q2 & q3
                result_list = query()
            except Exception as error:
                self.fail(f"Failed unexpectedly: {error}")
            self.assertGreaterEqual(len(list(result_list)), 10)
        with self.subTest(msg="2. Construct data API query and request"):
            try:
<<<<<<< HEAD
                data_query = Query(input_ids={"entry_ids": ['6W61', '7ARF', '7AWU', '7C8B', '7JP0', '7JPZ', '7JQ0', '7JQ1', '7JQ2', '7JQ3']}, input_type="entries", return_data_list=[
                "entries.rcsb_id", "is_subject_of_investigation", "rcsb_nonpolymer_entity_instance_container_identifiers.comp_id", "citation.title", "citation.pdbx_database_id_DOI"])
=======
                data_query = Query(
                    input_type="entries",
                    input_ids=['6W61', '7ARF', '7AWU', '7C8B', '7JP0', '7JPZ', '7JQ0', '7JQ1', '7JQ2', '7JQ3'],
                    return_data_list=[
                        "entries.rcsb_id",
                        "rcsb_nonpolymer_entity_instance_container_identifiers.comp_id",
                        "is_subject_of_investigation",
                        "citation.title",
                        "citation.pdbx_database_id_DOI"
                    ]  
                )
>>>>>>> 4ef18e5e
                data_query.exec()
            except Exception as error:
                self.fail(f"Failed unexpectedly: {error}")
        with self.subTest(msg="3. Parse result"):
            try:
                json = data_query.get_response()["data"]["entries"]
                json[0]["rcsb_id"]
                json[0]["nonpolymer_entities"]
                json[0]["nonpolymer_entities"][0]["nonpolymer_entity_instances"]
                json[0]["nonpolymer_entities"][0]["nonpolymer_entity_instances"][0]["rcsb_nonpolymer_instance_validation_score"][0]["is_subject_of_investigation"]
                json[0]["nonpolymer_entities"][0]["nonpolymer_entity_instances"][0]["rcsb_nonpolymer_entity_instance_container_identifiers"]["comp_id"]
                json[0]["citation"][0]["title"]
                json[0]["citation"][0]["pdbx_database_id_DOI"]
            except Exception as error:
                self.fail(f"Failed unexpectedly: {error}")


def buildQuery():
    suiteSelect = unittest.TestSuite()
    suiteSelect.addTest(QueryTests("testBatchIDs"))
    suiteSelect.addTest(QueryTests("testDocs"))
    suiteSelect.addTest(QueryTests("testReadMeAddExamples"))
    suiteSelect.addTest(QueryTests("testQuickstartNotebook"))
    suiteSelect.addTest(QueryTests("testSearchDataNotebook"))
    return suiteSelect


if __name__ == "__main__":
    mySuite = buildQuery()
    unittest.TextTestRunner(verbosity=2).run(mySuite)<|MERGE_RESOLUTION|>--- conflicted
+++ resolved
@@ -414,10 +414,6 @@
             self.assertGreaterEqual(len(list(result_list)), 10)
         with self.subTest(msg="2. Construct data API query and request"):
             try:
-<<<<<<< HEAD
-                data_query = Query(input_ids={"entry_ids": ['6W61', '7ARF', '7AWU', '7C8B', '7JP0', '7JPZ', '7JQ0', '7JQ1', '7JQ2', '7JQ3']}, input_type="entries", return_data_list=[
-                "entries.rcsb_id", "is_subject_of_investigation", "rcsb_nonpolymer_entity_instance_container_identifiers.comp_id", "citation.title", "citation.pdbx_database_id_DOI"])
-=======
                 data_query = Query(
                     input_type="entries",
                     input_ids=['6W61', '7ARF', '7AWU', '7C8B', '7JP0', '7JPZ', '7JQ0', '7JQ1', '7JQ2', '7JQ3'],
@@ -429,7 +425,6 @@
                         "citation.pdbx_database_id_DOI"
                     ]  
                 )
->>>>>>> 4ef18e5e
                 data_query.exec()
             except Exception as error:
                 self.fail(f"Failed unexpectedly: {error}")
