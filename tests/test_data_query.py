--- conflicted
+++ resolved
@@ -321,11 +321,7 @@
             }
             }
             """
-<<<<<<< HEAD
             response_json = requests.post(headers={"Content-Type": "application/graphql"}, data=ex_query, url=const.DATA_API_ENDPOINT, timeout=config.API_TIMEOUT).json()
-=======
-            response_json = requests.post(headers={"Content-Type": "application/graphql"}, data=query, url=const.DATA_API_ENDPOINT, timeout=config.API_TIMEOUT).json()
->>>>>>> 38fef3be
             self.assertNotIn("errors", response_json.keys())
         with self.subTest(msg="4. Making Queries"):
             try:
