##
# File:    testschema.py
# Author:
# Date:
# Version:
#
# Update:
#
#
##
"""
Tests for all functions of the schema file. (Work in progress)
"""

__docformat__ = "google en"
__author__ = ""
__email__ = ""
__license__ = ""

import logging

# import platform
# import resource
import time
import json
import os
import unittest
import requests

# import rustworkx as rx
# import networkx as nx

from rcsbapi.data import SCHEMA
from rcsbapi.data.schema import PDB_URL


logging.basicConfig(level=logging.INFO, format="%(asctime)s [%(levelname)s]-%(module)s.%(funcName)s: %(message)s")
logger = logging.getLogger()
logger.setLevel(logging.INFO)


class SchemaTests(unittest.TestCase):
    def test_schema_version(self):
        entry_schema_path = os.path.join(os.path.dirname(__file__), "..", "rcsbapi", "resources", "entry_schema.json")
        with open(entry_schema_path, "r", encoding="utf-8") as f:
            schema_data = json.load(f)
        local_schema_version = schema_data.get("$comment").split(": ")[1]
        local_major_minor_version = ".".join(local_schema_version.split(".")[:2])

        online_schema_url = "https://data.rcsb.org/rest/v1/schema/entry"
        response = requests.get(online_schema_url)
        online_schema_data = response.json()
        online_schema_version = online_schema_data.get("$comment").split(": ")[1]
        online_major_minor_version = ".".join(online_schema_version.split(".")[:2])
        self.assertEqual(local_major_minor_version, online_major_minor_version)

    def setUp(self):
        self.__startTime = time.time()
        logger.info("Starting %s at %s", self.id().split(".")[-1], time.strftime("%Y %m %d %H:%M:%S", time.localtime()))

    def tearDown(self) -> None:
        endTime = time.time()
        logger.info("Completed %s at %s (%.4f seconds)", self.id().split(".")[-1], time.strftime("%Y %m %d %H:%M:%S", time.localtime()), endTime - self.__startTime)

    def testFetch(self):
        fetched_schema = SCHEMA.fetch_schema(PDB_URL)
        self.assertNotIn("errors", fetched_schema.keys())

    def testConstructRootDict(self):
        with self.subTest(msg="1. root dict for singular type (interface)"):
            interface_dict = SCHEMA.root_dict["interface"]
            self.assertEqual(len(interface_dict), 3)
            arg_names = []
            for arg_dict in interface_dict:
                arg_names.append(arg_dict["name"])
            self.assertIn("assembly_id", arg_names)
            self.assertIn("interface_id", arg_names)
            self.assertIn("entry_id", arg_names)
        with self.subTest(msg="2. root dict for plural type (entries)"):
            entries_dict = SCHEMA.root_dict["entries"]
            self.assertEqual(len(entries_dict), 1)
            self.assertEqual(entries_dict[0]["name"], "entry_ids")
            self.assertEqual(entries_dict[0]["kind"], "LIST")
        with self.subTest(msg="3. root dict has the same number of types as schema"):
            schema_list = SCHEMA.root_introspection["data"]["__schema"]["queryType"]["fields"]
            self.assertEqual(len(schema_list), len(list(SCHEMA.root_dict.keys())))

    def testConstructTypeDict(self):
        type_fields_dict = {}
        entry_dict = {}
        type_fields_dict = SCHEMA.construct_type_dict()
        entry_dict_from_func = type_fields_dict["CoreEntry"]
        type_dict_list = SCHEMA.schema["data"]["__schema"]["types"]
        entry_found = False
        i = 0
        while entry_found is False and i < len(type_dict_list):
            type_dict = type_dict_list[i]
            name = str(type_dict["name"])
            if name == "CoreEntry":
                fields = type_dict["fields"]
                field_dict = {}
                for field in fields:
                    field_dict[str(field["name"])] = dict(field["type"])
                entry_dict = field_dict
                entry_found = True
            i += 1
        self.assertEqual(entry_dict_from_func, entry_dict)
        self.assertEqual(len(type_dict_list), len(SCHEMA.type_fields_dict.keys()))

    # def testRecurseBuildSchema(self):  # doesn't work right now
    #     original_networkx_flag = schema.use_networkx
    #     schema.use_networkx = False
    #     importlib.reload(schema)
    #     SCHEMA = Schema(PDB_URL)
    #     SCHEMA.recurse_build_schema(SCHEMA.schema_graph, 'Query')
    #     self.assertIsInstance(SCHEMA.schema_graph, rx.PyDiGraph)
    #     schema.use_networkx = True
    #     importlib.reload(schema)
    #     SCHEMA = Schema(PDB_URL)
    #     SCHEMA.recurse_build_schema(SCHEMA.schema_graph, 'Query')
    #     self.assertIsInstance(SCHEMA.schema_graph, nx.classes.digraph.DiGraph)
    #     # reset to original
    #     schema.use_networkx = original_networkx_flag
    #     importlib.reload(schema)
    #     SCHEMA = Schema(PDB_URL)

    def testConstructQuery(self):
        with self.subTest(msg="1. return data not specific enough"):
            with self.assertRaises(ValueError):
                SCHEMA.construct_query(input_ids=["4HHB"], input_type="entry", return_data_list=["id"])
        with self.subTest(msg="1. multiple ids, but entered singular input_type"):
            with self.assertRaises(ValueError):
                SCHEMA.construct_query(input_ids=["4HHB", "1IYE"], input_type="entry", return_data_list=["id"])

    def testConstructQueryRustworkX(self):
        with self.subTest(msg="1.  singular input_type (entry)"):
            query = SCHEMA._construct_query_rustworkx(input_ids={"entry_id": "4HHB"}, input_type="entry", return_data_list=["exptl"])
            response_json = requests.post(headers={"Content-Type": "application/graphql"}, data=query, url=PDB_URL, timeout=10).json()
            self.assertNotIn("errors", response_json.keys())
        with self.subTest(msg="2. plural input_type (entries)"):
            query = SCHEMA._construct_query_rustworkx(input_ids={"entry_ids": ["4HHB", "1IYE"]}, input_type="entries", return_data_list=["exptl"])
            response_json = requests.post(headers={"Content-Type": "application/graphql"}, data=query, url=PDB_URL, timeout=10).json()
            self.assertNotIn("errors", response_json.keys())
        with self.subTest(msg="3. two arguments (polymer_entity_instance)"):
            query = SCHEMA._construct_query_rustworkx(input_ids={"asym_id": "A", "entry_id": "4HHB"}, input_type="polymer_entity_instance", return_data_list=["exptl"])
            response_json = requests.post(headers={"Content-Type": "application/graphql"}, data=query, url=PDB_URL, timeout=10).json()
            self.assertNotIn("errors", response_json.keys())
        with self.subTest(msg="4. three arguments (interface)"):
            query = SCHEMA._construct_query_rustworkx(
                input_ids={"assembly_id": "1", "interface_id": "1", "entry_id": "4HHB"}, input_type="interface", return_data_list=["interface.rcsb_id"]
            )
            response_json = requests.post(headers={"Content-Type": "application/graphql"}, data=query, url=PDB_URL, timeout=10).json()
            self.assertNotIn("errors", response_json.keys())
        with self.subTest(msg="5. request multiple return fields"):
            query = SCHEMA._construct_query_rustworkx(input_ids={"entry_id": "4HHB"}, input_type="entry", return_data_list=["exptl", "rcsb_polymer_instance_annotation"])
            response_json = requests.post(headers={"Content-Type": "application/graphql"}, data=query, url=PDB_URL, timeout=10).json()
            self.assertNotIn("errors", response_json.keys())
        with self.subTest(msg="6. request scalar field"):
            query = SCHEMA._construct_query_rustworkx(input_ids={"entry_id": "4HHB"}, input_type="entry", return_data_list=["entry.rcsb_id"])
            response_json = requests.post(headers={"Content-Type": "application/graphql"}, data=query, url=PDB_URL, timeout=10).json()
            self.assertNotIn("errors", response_json.keys())
        with self.subTest(msg="12. two arguments (polymer_entity_instances)"):
            query = SCHEMA._construct_query_rustworkx(
                input_ids={"instance_ids": ["4HHB.A", "4HHB.C"]}, input_type="polymer_entity_instances", return_data_list=["rcsb_polymer_instance_annotation"]
            )
            response_json = requests.post(headers={"Content-Type": "application/graphql"}, data=query, url=PDB_URL, timeout=10).json()
            self.assertNotIn("errors", response_json.keys())
        with self.subTest(msg="20. nested query"):
            query = SCHEMA._construct_query_rustworkx(
                input_type="interfaces", return_data_list=["rcsb_interface_partner"], input_ids=["MA_MACOFFESLACC100000G1I2-1.1", "7XIW-1.2"]
            )
            response_json = requests.post(headers={"Content-Type": "application/graphql"}, data=query, url=PDB_URL, timeout=10).json()
            self.assertNotIn("errors", response_json.keys())
        with self.subTest(msg="20. requesting scalars under same field"):
            query = SCHEMA._construct_query_rustworkx(input_type="entry", return_data_list=["exptl.method", "exptl.details"], input_ids=["4HHB"])
            response_json = requests.post(headers={"Content-Type": "application/graphql"}, data=query, url=PDB_URL, timeout=10).json()
            self.assertNotIn("errors", response_json.keys())
        # Test error handling
        with self.subTest(msg="7. too many input ids passed in"):
            with self.assertRaises(ValueError):
                SCHEMA._construct_query_rustworkx(input_ids={"entry_id": ["4HHB", "1IYE"]}, input_type="entry", return_data_list=["exptl"])
        with self.subTest(msg="8. too few inputs keys provided"):
            with self.assertRaises(ValueError):
                SCHEMA._construct_query_rustworkx(input_ids={"entry_id": "4HHB"}, input_type="polymer_entity_instance", return_data_list=["exptl"])
        with self.subTest(msg="9. incorrect input keys provided"):
            with self.assertRaises(ValueError):
                SCHEMA._construct_query_rustworkx(input_ids={"assembly_id": "1"}, input_type="polymer_entity_instance", return_data_list=["exptl"])
        with self.subTest(msg="10. no path exists"):
            with self.assertRaises(ValueError):
                SCHEMA._construct_query_rustworkx(input_ids={"assembly_id": "1", "interface_id": "1", "entry_id": "4HHB"}, input_type="interface", return_data_list=["exptl"])
        # with self.subTest(msg="11. field doesn't exist"):
        #     with self.assertRaises(ValueError):
        #         SCHEMA._construct_query_rustworkx(input_ids={"assembly_id": "1", "interface_id": "1", "entry_id": "4HHB"}, input_type="interface", return_data_list=["aaa"])

    def regexChecks(self):
        with self.subTest(msg="1. regex for _entity_instances"):
            query = SCHEMA._construct_query_rustworkx(
                input_type="polymer_entity_instances", return_data_list=["rcsb_polymer_instance_annotation"], input_ids=["4HHB.A", "AF_AFA0A009IHW8F1.B"]
            )
            response_json = requests.post(headers={"Content-Type": "application/graphql"}, data=query, url=PDB_URL, timeout=10).json()
            self.assertNotIn("errors", response_json.keys())
        with self.subTest(msg="2. regex for _entities"):
            query = SCHEMA._construct_query_rustworkx(
                input_type="polymer_entities", return_data_list=["rcsb_polymer_entity_feature", "polymer_entity.rcsb_id"], input_ids=["AF_AFA0A009IHW8F1_1", "4HHB_1"]
            )
            response_json = requests.post(headers={"Content-Type": "application/graphql"}, data=query, url=PDB_URL, timeout=10).json()
            self.assertNotIn("errors", response_json.keys())
        with self.subTest(msg="3. regex for entries"):
            query = SCHEMA._construct_query_rustworkx(input_type="entries", return_data_list=["exptl"], input_ids=["7XIW", "4HHB"])
            response_json = requests.post(headers={"Content-Type": "application/graphql"}, data=query, url=PDB_URL, timeout=10).json()
            self.assertNotIn("errors", response_json.keys())
        with self.subTest(msg="4. regex for assemblies"):
            query = SCHEMA._construct_query_rustworkx(
                input_type="assemblies", return_data_list=["rcsb_struct_symmetry_lineage"], input_ids=["4HHB-1", "MA_MACOFFESLACC100000G1I2-2"]
            )
            response_json = requests.post(headers={"Content-Type": "application/graphql"}, data=query, url=PDB_URL, timeout=10).json()
            self.assertNotIn("errors", response_json.keys())
        with self.subTest(msg="5. regex for interfaces"):
            query = SCHEMA._construct_query_rustworkx(
                input_type="interfaces", return_data_list=["rcsb_interface_container_identifiers.assembly_id"], input_ids=["MA_MACOFFESLACC100000G1I2-1.1", "7XIW-1.2"]
            )
            response_json = requests.post(headers={"Content-Type": "application/graphql"}, data=query, url=PDB_URL, timeout=10).json()
            self.assertNotIn("errors", response_json.keys())
        with self.subTest(msg="6. regex with a singular type"):
            query = SCHEMA._construct_query_rustworkx(input_type="entry", return_data_list=["exptl"], input_ids=["4HHB"])
            response_json = requests.post(headers={"Content-Type": "application/graphql"}, data=query, url=PDB_URL, timeout=10).json()
            self.assertNotIn("errors", response_json.keys())
        with self.subTest(msg="7. wrong format for CSM entry id"):
            with self.assertRaises(ValueError):
                SCHEMA._construct_query_rustworkx(input_type="entry", return_data_list=["exptl.method", "exptl.details"], input_ids=["MA_MACOFFESLACC100000G1I2-1.1"])
        with self.subTest(msg="8. id_list provided with incorrect input_type"):
            with self.assertRaises(ValueError):
                SCHEMA._construct_query_rustworkx(input_type="assemblies", return_data_list=["exptl"], input_ids=["4HHB", "1IYE"])

    def testAllRoots(self):
        with self.subTest(msg="1. uniprot"):
            try:
                query = SCHEMA._Schema__construct_query_rustworkx(input_type="uniprot", input_ids={"uniprot_id": "P01308"}, return_data_list=["uniprot.rcsb_id", "reference_sequence_identifiers.database_accession"])
            except Exception as error:
                self.fail(f"Failed unexpectedly: {error}")

    def testDotNotation(self):
        with self.subTest(msg="1. dot notation on deeply nested path"):
            try:
<<<<<<< HEAD
                SCHEMA._construct_query_rustworkx(input_ids={"entry_id":"4HHB"},input_type="entry", return_data_list=[
                    "entry.assemblies.polymer_entity_instances.polymer_entity.polymer_entity_groups.group_provenance.rcsb_group_provenance_container_identifiers.group_provenance_id"
                ])
=======
                SCHEMA._Schema__construct_query_rustworkx(
                    input_ids={"entry_id": "4HHB"},
                    input_type="entry",
                    return_data_list=[
                        "entry.assemblies.polymer_entity_instances.polymer_entity.polymer_entity_groups.group_provenance.rcsb_group_provenance_container_identifiers.group_provenance_id"
                    ],
                )
>>>>>>> 4ef18e5e
            except Exception as error:
                self.fail(f"Failed unexpectedly: {error}")
        with self.subTest(msg="2. query that loops back to input type"):
            try:
<<<<<<< HEAD
                SCHEMA._construct_query_rustworkx(input_ids={"entry_id":"4HHB"},input_type="entry", return_data_list=[
                    "entry.assemblies.polymer_entity_instances.polymer_entity.polymer_entity_instances.polymer_entity.entry.rcsb_id"
                ])
=======
                SCHEMA._Schema__construct_query_rustworkx(
                    input_ids={"entry_id": "4HHB"},
                    input_type="entry",
                    return_data_list=["entry.assemblies.polymer_entity_instances.polymer_entity.polymer_entity_instances.polymer_entity.entry.rcsb_id"],
                )
>>>>>>> 4ef18e5e
            except Exception as error:
                self.fail(f"Failed unexpectedly: {error}")
        with self.subTest(msg="3. request same field at many levels"):
            try:
<<<<<<< HEAD
                SCHEMA._construct_query_rustworkx(input_ids={"entry_id":"4HHB"},input_type="entry", return_data_list=[
                    "entry.rcsb_id",
                    "entry.assemblies.rcsb_id",
                    "entry.assemblies.polymer_entity_instances.rcsb_id",
                    "entry.assemblies.polymer_entity_instances.polymer_entity.rcsb_id",
                    "entry.assemblies.polymer_entity_instances.polymer_entity.polymer_entity_groups.rcsb_id",
                    "entry.assemblies.polymer_entity_instances.polymer_entity.polymer_entity_groups.group_provenance.rcsb_id"
                ])
=======
                SCHEMA._Schema__construct_query_rustworkx(
                    input_ids={"entry_id": "4HHB"},
                    input_type="entry",
                    return_data_list=[
                        "entry.rcsb_id",
                        "entry.assemblies.rcsb_id",
                        "entry.assemblies.polymer_entity_instances.rcsb_id",
                        "entry.assemblies.polymer_entity_instances.polymer_entity.rcsb_id",
                        "entry.assemblies.polymer_entity_instances.polymer_entity.polymer_entity_groups.rcsb_id",
                        "entry.assemblies.polymer_entity_instances.polymer_entity.polymer_entity_groups.group_provenance.rcsb_id",
                    ],
                )
>>>>>>> 4ef18e5e
            except Exception as error:
                self.fail(f"Failed unexpectedly: {error}")
        with self.subTest(msg="4. throw error when multiple paths are available"):
            with self.assertRaises(ValueError):
                SCHEMA._construct_query_rustworkx(input_ids=["4HHB"], input_type="entry", return_data_list=["chem_comp.id"])

    def testDescriptionDict(self):
        with self.subTest(msg="1. check nonpolymer_comp description"):
            SCHEMA.create_description_dict()
            self.assertIn("nonpolymer_comp", SCHEMA.field_description_dict)
            description = SCHEMA.field_description_dict.get("nonpolymer_comp")
            logger.info("Description for 'nonpolymer_comp': %s", description)
            self.assertEqual(description, "Get a non-polymer chemical components described in this molecular entity.")
        with self.subTest(msg="2. check `rcsb_id` not in dict"):
            SCHEMA.create_description_dict()
            self.assertNotIn("rcsb_id", SCHEMA.field_description_dict)

    def testFindFieldNames(self):
        with self.subTest(msg="1. search for rcsb"):
            result = SCHEMA.find_field_names("rcsb")
            self.assertIn("entry.rcsb_id", result)
        with self.subTest(msg="1. search for nonexistent field"):
            with self.assertRaises(ValueError):
                SCHEMA.find_field_names("foo")
        with self.subTest(msg="2. search for field list"):
            with self.assertRaises(ValueError):
                SCHEMA.find_field_names(["rcsb", "exptl"])


def buildSchema():
    suiteSelect = unittest.TestSuite()
    suiteSelect.addTest(SchemaTests("test_schema_version"))
    suiteSelect.addTest(SchemaTests("testFetch"))
    suiteSelect.addTest(SchemaTests("testConstructRootDict"))
    suiteSelect.addTest(SchemaTests("testConstructTypeDict"))
    # suiteSelect.addTest(SchemaTests("testRecurseBuildSchema"))
    suiteSelect.addTest(SchemaTests("regexChecks"))
    suiteSelect.addTest(SchemaTests("testConstructQuery"))
    suiteSelect.addTest(SchemaTests("testDotNotation"))
    suiteSelect.addTest(SchemaTests("testConstructQueryRustworkX"))
    suiteSelect.addTest(SchemaTests("testDescriptionDict"))
    suiteSelect.addTest(SchemaTests("testFindFieldNames"))
    return suiteSelect


if __name__ == "__main__":
    mySuite = buildSchema()
    unittest.TextTestRunner(verbosity=2).run(mySuite)<|MERGE_RESOLUTION|>--- conflicted
+++ resolved
@@ -242,49 +242,27 @@
     def testDotNotation(self):
         with self.subTest(msg="1. dot notation on deeply nested path"):
             try:
-<<<<<<< HEAD
-                SCHEMA._construct_query_rustworkx(input_ids={"entry_id":"4HHB"},input_type="entry", return_data_list=[
-                    "entry.assemblies.polymer_entity_instances.polymer_entity.polymer_entity_groups.group_provenance.rcsb_group_provenance_container_identifiers.group_provenance_id"
-                ])
-=======
-                SCHEMA._Schema__construct_query_rustworkx(
+                SCHEMA._construct_query_rustworkx(
                     input_ids={"entry_id": "4HHB"},
                     input_type="entry",
                     return_data_list=[
                         "entry.assemblies.polymer_entity_instances.polymer_entity.polymer_entity_groups.group_provenance.rcsb_group_provenance_container_identifiers.group_provenance_id"
                     ],
                 )
->>>>>>> 4ef18e5e
             except Exception as error:
                 self.fail(f"Failed unexpectedly: {error}")
         with self.subTest(msg="2. query that loops back to input type"):
             try:
-<<<<<<< HEAD
-                SCHEMA._construct_query_rustworkx(input_ids={"entry_id":"4HHB"},input_type="entry", return_data_list=[
-                    "entry.assemblies.polymer_entity_instances.polymer_entity.polymer_entity_instances.polymer_entity.entry.rcsb_id"
-                ])
-=======
-                SCHEMA._Schema__construct_query_rustworkx(
+                SCHEMA._construct_query_rustworkx(
                     input_ids={"entry_id": "4HHB"},
                     input_type="entry",
                     return_data_list=["entry.assemblies.polymer_entity_instances.polymer_entity.polymer_entity_instances.polymer_entity.entry.rcsb_id"],
                 )
->>>>>>> 4ef18e5e
             except Exception as error:
                 self.fail(f"Failed unexpectedly: {error}")
         with self.subTest(msg="3. request same field at many levels"):
             try:
-<<<<<<< HEAD
-                SCHEMA._construct_query_rustworkx(input_ids={"entry_id":"4HHB"},input_type="entry", return_data_list=[
-                    "entry.rcsb_id",
-                    "entry.assemblies.rcsb_id",
-                    "entry.assemblies.polymer_entity_instances.rcsb_id",
-                    "entry.assemblies.polymer_entity_instances.polymer_entity.rcsb_id",
-                    "entry.assemblies.polymer_entity_instances.polymer_entity.polymer_entity_groups.rcsb_id",
-                    "entry.assemblies.polymer_entity_instances.polymer_entity.polymer_entity_groups.group_provenance.rcsb_id"
-                ])
-=======
-                SCHEMA._Schema__construct_query_rustworkx(
+                SCHEMA._construct_query_rustworkx(
                     input_ids={"entry_id": "4HHB"},
                     input_type="entry",
                     return_data_list=[
@@ -296,7 +274,6 @@
                         "entry.assemblies.polymer_entity_instances.polymer_entity.polymer_entity_groups.group_provenance.rcsb_id",
                     ],
                 )
->>>>>>> 4ef18e5e
             except Exception as error:
                 self.fail(f"Failed unexpectedly: {error}")
         with self.subTest(msg="4. throw error when multiple paths are available"):
