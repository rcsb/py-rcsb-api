##
# File:    test_search_schema.py
# Author:  Spencer Bliven/Santiago Blaumann/RCSB PDB contributors
# Date:    6/7/23
#
# Update:
#
#
##
"""
Tests for all functions of the schema file.
"""

import logging
import platform
import resource
import time
import unittest
import os

from rcsbapi.search import search_attributes as attrs
from rcsbapi.search import SEARCH_SCHEMA
from rcsbapi.const import const

logger = logging.getLogger(__name__)
logger.setLevel(logging.INFO)


class SchemaTests(unittest.TestCase):
    def setUp(self) -> None:
        self.__startTime = time.time()
        logger.info("Starting %s at %s", self.id(), time.strftime("%Y %m %d %H:%M:%S", time.localtime()))

    def tearDown(self) -> None:
        unitS = "MB" if platform.system() == "Darwin" else "GB"
        rusageMax = resource.getrusage(resource.RUSAGE_SELF).ru_maxrss
        logger.info("Maximum resident memory size %.4f %s", rusageMax / 10 ** 6, unitS)
        endTime = time.time()
        logger.info("Completed %s at %s (%.4f seconds)", self.id(), time.strftime("%Y %m %d %H:%M:%S", time.localtime()), endTime - self.__startTime)

    def testSchema(self) -> None:
        ok = attrs.rcsb_id.attribute == "rcsb_id"
        self.assertTrue(ok)
        ok2 = attrs.rcsb_struct_symmetry.symbol.attribute == "rcsb_struct_symmetry.symbol"
        self.assertTrue(ok2)
        logger.info("Schema test results: ok : (%r), ok2: (%r)", ok, ok2)

    def testSchemaVersion(self) -> None:
        # Check structure attribute schema version
        webSchema = SEARCH_SCHEMA._fetch_schema(const.SEARCH_API_STRUCTURE_ATTRIBUTE_SCHEMA_URL)
        localSchema = SEARCH_SCHEMA._load_json_schema(os.path.join(const.SEARCH_API_SCHEMA_DIR, const.SEARCH_API_STRUCTURE_ATTRIBUTE_SCHEMA_FILENAME))
        webVer = webSchema.get("$comment").split()[-1]
        localVer = localSchema.get("$comment").split()[-1]
        ok = len(localVer.split(".")) == 3 and len(webVer.split(".")) == 3
        self.assertTrue(ok)
        logger.info("ok is %r", ok)
        webVerMajorMinor = float(".".join(webVer.split(".")[0:2]))
        localVerMajorMinor = float(".".join(localVer.split(".")[0:2]))
        ok = localVerMajorMinor <= webVerMajorMinor and localVerMajorMinor >= webVerMajorMinor - 0.10
        logger.info("ok is %r", ok)
        self.assertTrue(ok)
        logger.info("Metadata schema tests results: local version (%r) and web version (%s)", localVer, webVer)
        # Check chemical attribute schema version
        webSchema = SEARCH_SCHEMA._fetch_schema(const.SEARCH_API_CHEMICAL_ATTRIBUTE_SCHEMA_URL)
        localSchema = SEARCH_SCHEMA._load_json_schema(os.path.join(const.SEARCH_API_SCHEMA_DIR, const.SEARCH_API_CHEMICAL_ATTRIBUTE_SCHEMA_FILENAME))
        webVer = webSchema.get("$comment").split()[-1]
        localVer = localSchema.get("$comment").split()[-1]
        ok = len(localVer.split(".")) == 3 and len(webVer.split(".")) == 3
        self.assertTrue(ok)
        logger.info("ok is %r", ok)
        webVerMajorMinor = float(".".join(webVer.split(".")[0:2]))
        localVerMajorMinor = float(".".join(localVer.split(".")[0:2]))
        ok = localVerMajorMinor <= webVerMajorMinor and localVerMajorMinor >= webVerMajorMinor - 0.10
        logger.info("ok is %r", ok)
        self.assertTrue(ok)
        logger.info("Chemical schema tests results: local version (%r) and web version (%s)", localVer, webVer)

    def testFetchSchema(self) -> None:
        # check fetching of structure attribute schema
        fetchSchema = SEARCH_SCHEMA._fetch_schema(const.SEARCH_API_STRUCTURE_ATTRIBUTE_SCHEMA_URL)
        ok = fetchSchema is not None
        logger.info("ok is %r", ok)
        self.assertTrue(ok)
        fetchSchema = SEARCH_SCHEMA._fetch_schema(const.SEARCH_API_CHEMICAL_ATTRIBUTE_SCHEMA_URL)
        ok = fetchSchema is not None
        logger.info("ok is %r", ok)
        self.assertTrue(ok)
        errorURL = "https://httpbin.org/status/404"
        fetchSchema = SEARCH_SCHEMA._fetch_schema(errorURL)
        ok = fetchSchema is None
        logger.info("ok is %r", ok)
        self.assertTrue(ok)

    def testRcsbAttrs(self) -> None:
        with self.subTest(msg="1. Check type and descriptions exist for attributes"):
            for attr in attrs:
                attr_dict = vars(attr)
                desc = attr_dict["description"]
                self.assertIsNotNone(desc)

        with self.subTest(msg="2. Check searching for attribute details"):
            attr_details = attrs.get_attribute_details("drugbank_info.drug_groups")
            for obj_attr in ["attribute", "type", "description"]:
                self.assertIn(obj_attr, vars(attr_details).keys())

            # special case because rcsb_id is in both structure and chemical attributes
            attr_dict = vars(attrs.get_attribute_details("rcsb_id"))
            self.assertIsInstance(attr_dict["type"], list)
            self.assertIsInstance(attr_dict["description"], list)

            attr_details = attrs.get_attribute_details("foo")
            self.assertIsNone(attr_details)

    def testNestedAttrs(self):
        with self.subTest(msg="3. Check nested attribute indexing dictionary length"):
            nested_dict = SEARCH_SCHEMA.nested_attribute_schema
            self.assertGreaterEqual(len(nested_dict), 15)

        with self.subTest(msg="3. Check for a specific nested attribute"):
            expected_tuple = ('rcsb_uniprot_annotation.name', 'rcsb_uniprot_annotation.type')
            self.assertIn(expected_tuple, SEARCH_SCHEMA.nested_attribute_schema)

            not_expected_tuple = ('drugbank_info.drug_groups', 'rcsb_uniprot_annotation.type')
            self.assertNotIn(not_expected_tuple, SEARCH_SCHEMA.nested_attribute_schema)


def buildSchema() -> unittest.TestSuite:
    suiteSelect = unittest.TestSuite()
    suiteSelect.addTest(SchemaTests("testSchema"))
    suiteSelect.addTest(SchemaTests("testSchemaVersion"))
    suiteSelect.addTest(SchemaTests("testFetchSchema"))
    suiteSelect.addTest(SchemaTests("testRcsbAttrs"))
<<<<<<< HEAD
=======
    suiteSelect.addTest(SchemaTests("testNestedAttrs"))
>>>>>>> 30a1053d
    return suiteSelect


if __name__ == "__main__":
    mySuite = buildSchema()
    unittest.TextTestRunner(verbosity=2).run(mySuite)<|MERGE_RESOLUTION|>--- conflicted
+++ resolved
@@ -130,10 +130,7 @@
     suiteSelect.addTest(SchemaTests("testSchemaVersion"))
     suiteSelect.addTest(SchemaTests("testFetchSchema"))
     suiteSelect.addTest(SchemaTests("testRcsbAttrs"))
-<<<<<<< HEAD
-=======
     suiteSelect.addTest(SchemaTests("testNestedAttrs"))
->>>>>>> 30a1053d
     return suiteSelect
 
 
