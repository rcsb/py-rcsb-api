# Changelog

<<<<<<< HEAD
## v1.2.0 (2025-07-10)

- Add support for [Sequence Coordinates API](https://sequence-coordinates.rcsb.org/) via new module `rcsbapi.sequence`. Use this to fetch alignments between sequences from different databases as well as sequence-level annotations integrated from external resources and RCSB PDB. (PRs [#46](https://github.com/rcsb/py-rcsb-api/pull/46), [#68](https://github.com/rcsb/py-rcsb-api/pull/68))
  - [Documentation](https://rcsbapi.readthedocs.io/en/latest/seq_api/quickstart.html) and [Jupyter notebook](https://github.com/rcsb/py-rcsb-api/blob/master/notebooks/sequence_coord_quickstart.ipynb) provided
  - Generalized pre-existing Data API module GraphQL schema and query generation code to be re-used by both `rcsbapi.data` and `rcsbapi.sequence` modules (no impact to user)
- Add `NestedAttributeQuery` to Search API `rcsbapi.search` module to support restricted/pair-wise grouping of nested attributes and prevent them from being automatically flattened down to the same group level as adjacent terminal nodes. Warning messages have been added to notify users of the need to make use of this for any nested attributes being included in search queries. (PR [#66](https://github.com/rcsb/py-rcsb-api/pull/66); Issue [#49](https://github.com/rcsb/py-rcsb-api/issues/49))
- Change `rcsbapi.search` Search API requests to use `POST` instead of `GET`, to handle very large query bodies that would otherwise generate massive URL lengths
- Add custom User-Agent to API request headers (`"User-Agent": "py-rcsb-api/__version__ (+https://github.com/rcsb/py-rcsb-api)"`)
- Add sequence-coordinates API schema (GraphQL; no version)
- Update search schemas: 1.49.0 -> 1.50.1
- Update data schemas: 
  - entry schema 9.0.4 -> 9.0.4
  - polymer_entity schema 10.0.5 -> 10.0.5
=======
## v1.1.4 (2025-07-09)

- Fix: Patch schema parsing for search attributes to delete duplicate chemical attributes from structure attribute schema (following update to RCSB.org schemas in July 2025, in which chemical attributes are now merged into structure attribute schema)
>>>>>>> ff407999

## v1.1.3 (2025-05-05)

- Fix: Update regex pattern for instances in `const.py` to support suffixes longer than one character (e.g., "1S5L.AA")

## v1.1.2 (2025-03-20)

- Update how `dataclass` attributes are created in `const.py`

## v1.1.1 (2025-03-13)

- Add missing dependency for building documentation
- Add docstrings

## v1.1.0 (2025-03-12)

- Add `ALL_STRUCTURES` object, allowing Data API queries for all PDB structures and chemical components
- Add `progress_bar` and `batch_size` parameters to Data API package's `.exec`
- Add `group` function to Search API package to enforce nested grouping
- Update README with new citation information
- Update search schemas: 1.48.0 -> 1.49.0
- Update data schemas: 
  - entry schema 9.0.3 -> 9.0.4
  - polymer_entity_instance schema 10.0.2 -> 10.0.3
  - nonpolymer_entity_instance schema 10.0.0 -> 10.0.1

## v1.0.1 (2025-01-17)

- Add import to `const.py` for compatibility with Python 3.8
- Update search schemas: 1.47.7 -> 1.48.0

## v1.0.0 (2024-11-6)

- Release version 1.0.0 of package
- Update search schemas: 1.47.6 -> 1.47.7
- Update data schemas: 
  - entry schema 9.0.2 -> 9.0.3
  - chem_comp schema 7.1.3 -> 7.1.4
- Update documentation

## v0.5.0 (2024-10-28)

- Separate out package-wide settings into immutable constants (`const.py`) and configurable parameters (`config.py`)
- Renamed `rcsb_attributes` -> `search_attributes`
- Automatically capitalize input_ids
- Added `dev_tools` directory and updated `update_schema.py`
- Search API `chemical_schema` and `structure_schema` at v1.47.6
- Update documentation

## v0.4.0 (2024-10-15)

- Merge [rcsbsearchapi package](https://github.com/rcsb/py-rcsbsearchapi/tree/2ba4d82ed1ff23c4ba5d07d4dec63f6f4030207d) into package as separate `rcsbapi.search` module
  - Renamed several classes and methods in this process:
    - `SequenceQuery` -> `SeqSimilarityQuery`
    - `StructureMotifResidue` -> `StructMotifResidue`
    - `Range` -> `FacetRange`
    - `rcsb_query_editor_url` -> `get_editor_link`
    - `rcsb_query_builder_url` -> `get_query_builder_link`
- Renamed several files and classes to prevent overlap with future developments:
  - `data/query.py` -> `data/data_query.py`
  - `data/schema.py` -> `data/schema_query.py`
  - `Query()` Data API class -> `DataQuery()`
  - `Schema()` Data API class -> `DataSchema()`
  - `search/search.py` -> `search/search_query.py`
  - `search/schema.py` -> `search/search_schema.py`
- Automatically change singular "input_type" to plural when possible
- Add warning message if fully qualified field path not provided
- Update documentation

## v0.3.0 (2024-08-23)

- Falls back to local schema file when fetch fails
- Supports dot separated field names for requesting data
- `get_unique_fields` deleted and replaced with `find_paths`
- `find_field_names` changed to return only field names, no descriptions
- Executing queries called with `.exec()`
- Updates to documentation
- See [PR #31](https://github.com/rcsb/py-rcsb-api/pull/31) for full details
- Updated data_api_schema.json and added all schema files on https://data.rcsb.org/#data-schema

## v0.2.0 (2024-07-25)

- Updates to Query methods
- Added GraphQL query validation
- Updates to documentation

## v0.1.0 (2024-07-22)

- First release!
- Provides Pythonic interface for interacting with RCSB.org Data API
- Automated Data API schema parsing via Schema.py
- Enables query building and execution via Query.py
- Documentation and example notebooks
- See [PR #23](https://github.com/rcsb/py-rcsb-api/pull/23) for full details<|MERGE_RESOLUTION|>--- conflicted
+++ resolved
@@ -1,6 +1,5 @@
 # Changelog
 
-<<<<<<< HEAD
 ## v1.2.0 (2025-07-10)
 
 - Add support for [Sequence Coordinates API](https://sequence-coordinates.rcsb.org/) via new module `rcsbapi.sequence`. Use this to fetch alignments between sequences from different databases as well as sequence-level annotations integrated from external resources and RCSB PDB. (PRs [#46](https://github.com/rcsb/py-rcsb-api/pull/46), [#68](https://github.com/rcsb/py-rcsb-api/pull/68))
@@ -14,11 +13,10 @@
 - Update data schemas: 
   - entry schema 9.0.4 -> 9.0.4
   - polymer_entity schema 10.0.5 -> 10.0.5
-=======
+
 ## v1.1.4 (2025-07-09)
 
 - Fix: Patch schema parsing for search attributes to delete duplicate chemical attributes from structure attribute schema (following update to RCSB.org schemas in July 2025, in which chemical attributes are now merged into structure attribute schema)
->>>>>>> ff407999
 
 ## v1.1.3 (2025-05-05)
 
